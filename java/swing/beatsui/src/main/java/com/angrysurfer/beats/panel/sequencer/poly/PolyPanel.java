--- conflicted
+++ resolved
@@ -1,776 +1,670 @@
-package com.angrysurfer.beats.panel.sequencer.poly;
-
-import com.angrysurfer.beats.panel.MainPanel;
-import com.angrysurfer.beats.panel.player.SoundParametersPanel;
-import com.angrysurfer.beats.panel.sequencer.MuteSequencerPanel;
-import com.angrysurfer.beats.util.UIHelper;
-import com.angrysurfer.beats.widget.AccentButton;
-import com.angrysurfer.beats.widget.Dial;
-import com.angrysurfer.beats.widget.TriggerButton;
-import com.angrysurfer.core.api.*;
-import com.angrysurfer.core.event.DrumPadSelectionEvent;
-import com.angrysurfer.core.event.DrumStepParametersEvent;
-import com.angrysurfer.core.event.DrumStepUpdateEvent;
-import com.angrysurfer.core.event.NoteEvent;
-import com.angrysurfer.core.model.Player;
-import com.angrysurfer.core.sequencer.DrumSequencer;
-import com.angrysurfer.core.sequencer.TimingUpdate;
-import com.angrysurfer.core.service.DrumSequencerManager;
-import lombok.Getter;
-import lombok.Setter;
-
-import javax.swing.*;
-import javax.swing.border.EmptyBorder;
-import java.awt.*;
-import java.awt.event.*;
-import java.util.ArrayList;
-import java.util.List;
-import java.util.function.Consumer;
-import java.util.logging.Logger;
-
-@Getter
-@Setter
-public abstract class PolyPanel extends JPanel implements IBusListener {
-
-    private static final Logger logger = Logger.getLogger(PolyPanel.class.getName());
-
-    private final List<TriggerButton> selectorButtons = new ArrayList<>();
-    private final List<AccentButton> accentButtons = new ArrayList<>();
-
-    private DrumSequenceNavigationPanel navigationPanel;
-    private DrumSequencerParametersPanel sequenceParamsPanel; // Changed from DrumParamsSequencerParametersPanel
-    private DrumSequencerMaxLengthPanel maxLengthPanel; // New field
-    private DrumSequenceGeneratorPanel generatorPanel; // New field
-    private DrumSequencerSwingPanel swingPanel;
-
-    private DrumButtonsPanel drumPadPanel;
-
-    private int selectedPadIndex = -1; // Default to no selection
-    private boolean updatingControls = false;
-    private boolean isHandlingSelection = false;
-
-    private DrumSequencer sequencer;
-
-    private Consumer<NoteEvent> noteEventConsumer;
-
-    private MuteSequencerPanel muteSequencerPanel; // Add this field to PolyPanel
-
-    public PolyPanel() {
-        super();
-        setup();
-    }
-
-    public PolyPanel(LayoutManager layout) {
-        super(layout);
-        setup();
-    }
-
-    private void setup() {
-        // Get the shared sequencer instance from DrumSequencerManager
-        sequencer = DrumSequencerManager.getInstance().getSequencer(0);
-
-        // If no sequencer exists yet, create one
-        if (sequencer == null) {
-            logger.info("Creating new drum sequencer through manager");
-            sequencer = DrumSequencerManager.getInstance().newSequencer(noteEventConsumer);
-            // Double check we got a sequencer
-            if (sequencer == null) {
-                throw new IllegalStateException("Failed to create sequencer");
-            }
-        }
-
-        createUI();
-
-        // which will execute after all buttons are created
-        CommandBus.getInstance().register(this, new String[]{
-                Commands.DRUM_PAD_SELECTED,
-                Commands.DRUM_STEP_SELECTED,
-                Commands.DRUM_INSTRUMENTS_UPDATED,
-                Commands.HIGHLIGHT_STEP,
-
-                // Add these events to respond to DrumSequenceModifier operations
-                Commands.DRUM_STEP_BUTTONS_UPDATE_REQUESTED,
-                Commands.PATTERN_UPDATED,
-                Commands.DRUM_STEP_PARAMETERS_CHANGED,
-                Commands.DRUM_STEP_EFFECTS_CHANGED,
-                Commands.DRUM_GRID_REFRESH_REQUESTED,
-
-                // Add these to respond to dialog results
-                Commands.FILL_PATTERN_SELECTED,
-                Commands.EUCLIDEAN_PATTERN_SELECTED,
-<<<<<<< HEAD
-                Commands.MAX_LENGTH_SELECTED,
-
-                // Add mute events
-                Commands.DRUM_TRACK_MUTE_CHANGED,
-                Commands.DRUM_TRACK_MUTE_VALUES_CHANGED
-=======
-                Commands.MAX_LENGTH_SELECTED
->>>>>>> 5276b3e5
-        });
-
-        logger.info("DrumParamsSequencerPanel registered for specific events");
-
-        TimingBus.getInstance().register(this);
-    }
-
-<<<<<<< HEAD
-=======
-    abstract void createDialLists();
-
->>>>>>> 5276b3e5
-    abstract JPanel createSequenceColumn(int i);
-
-
-    abstract void updateControlsFromSequencer();
-
-
-    private void refreshControls() {
-        if (selectedPadIndex > -1) {
-            refreshAccentButtonsForPad(selectedPadIndex);
-            refreshTriggerButtonsForPad(selectedPadIndex);
-            updateControlsFromSequencer();
-        }
-
-        updateControlsFromSequencer();
-    }
-
-    @Override
-    public void onAction(Command action) {
-        if (action.getCommand() == null) {
-            return;
-        }
-
-        switch (action.getCommand()) {
-
-            case Commands.CHANGE_THEME -> {
-                // Handle theme change by recreating drum pad panel
-                SwingUtilities.invokeLater(this::handleThemeChange);
-
-            }
-
-            case Commands.TIMING_UPDATE -> {
-                // Only update if we have a drum selected and are playing
-                if (selectedPadIndex >= 0 && sequencer.isPlaying() && action.getData() instanceof TimingUpdate) {
-                    // Get the current sequencer state
-                    int[] steps = sequencer.getSequenceData().getCurrentStep();
-
-                    // Safety check for array bounds
-                    if (selectedPadIndex < steps.length) {
-                        int currentStep = steps[selectedPadIndex];
-                        int previousStep = calculatePreviousStep(currentStep);
-
-                        updateStep(previousStep, currentStep);
-                    }
-                }
-            }
-
-            case Commands.TRANSPORT_START, Commands.DRUM_SEQUENCE_LOADED, Commands.DRUM_SEQUENCE_CREATED,
-                 Commands.PATTERN_UPDATED, Commands.DRUM_SEQUENCE_UPDATED -> refreshControls();
-
-            case Commands.TRANSPORT_STOP -> {
-                reset();
-                refreshControls();
-            }
-
-            case Commands.DRUM_STEP_PARAMETERS_CHANGED -> {
-                if (action.getData() instanceof DrumStepParametersEvent event
-                        && event.getDrumIndex() == selectedPadIndex) {
-                    refreshControls();
-                }
-            }
-
-            case Commands.STEP_UPDATED, Commands.DRUM_STEP_UPDATED -> {
-                // Handle step updates coming from sequencer
-                if (action.getData() instanceof DrumStepUpdateEvent event
-                        && event.getDrumIndex() == selectedPadIndex) {
-                    updateStep(event.getOldStep(), event.getNewStep());
-                }
-            }
-
-<<<<<<< HEAD
-            case Commands.DRUM_PAD_SELECTED -> handleDrumPadSelected(action);
-=======
-            case Commands.DRUM_SEQUENCE_LOADED, Commands.DRUM_SEQUENCE_CREATED,
-                 Commands.DRUM_SEQUENCE_UPDATED -> {
-                // When sequence changes, refresh the grid for the current selection
-                if (selectedPadIndex >= 0) {
-                    refreshTriggerButtonsForPad(selectedPadIndex);
-                    updateControlsFromSequencer();
->>>>>>> 5276b3e5
-
-        }
-    }
-
-    private void handleDrumPadSelected(Command action) {
-        // Only respond to events from other panels to avoid loops
-        if (action.getData() instanceof DrumPadSelectionEvent event && action.getSender() != this) {
-            int newSelection = event.getNewSelection();
-
-<<<<<<< HEAD
-            // Check if index is valid and different
-            if (newSelection != selectedPadIndex
-                    && newSelection >= 0
-                    && newSelection < drumPadPanel.getButtonCount()) {
-=======
-                    // Check if index is valid and different
-                    if (newSelection != selectedPadIndex
-                            && newSelection >= 0
-                            && newSelection < drumPadPanel.getButtonCount()) {
->>>>>>> 5276b3e5
-
-                // Skip heavy operations - just update necessary state
-                selectedPadIndex = newSelection;
-
-                // Update UI without triggering further events
-                SwingUtilities.invokeLater(() -> {
-                    drumPadPanel.selectDrumPadNoCallback(newSelection);
-                    refreshControls();
-                });
-            }
-
-//            case Commands.DRUM_SEQUENCE_UPDATED -> {
-//                // Check if this is for our selected drum
-//                if (action.getData() instanceof Integer drumIndex) {
-//                    if (drumIndex == selectedPadIndex) {
-//                        // Force refresh of all dial values
-//                        SwingUtilities.invokeLater(() -> {
-//                            refreshDialsForPad(selectedPadIndex);
-//                            updateDialsForSelectedPad();
-//                        });
-//                    }
-//                } else {
-//                    // If no specific drum index, refresh for selected pad anyway
-//                    if (selectedPadIndex >= 0) {
-//                        SwingUtilities.invokeLater(() -> {
-//                            refreshDialsForPad(selectedPadIndex);
-//                            updateDialsForSelectedPad();
-//                        });
-//                    }
-//                }
-//            }
-        }
-    }
-
-    private void handleThemeChange() {
-        // Remember which pad was selected
-        int currentSelection = selectedPadIndex;
-
-        // Find the centering panel that contains our drumPadPanel
-        Container parent = drumPadPanel.getParent();
-
-        if (parent != null) {
-            // Remove the old panel
-            parent.remove(drumPadPanel);
-
-            // Create a new drum pad panel with updated theme colors
-            drumPadPanel = new DrumButtonsPanel(sequencer, this::handleDrumPadSelected);
-
-            // Add it back to the layout
-            parent.add(drumPadPanel);
-
-            // Update UI
-            parent.revalidate();
-            parent.repaint();
-
-            // Restore selection state
-            if (currentSelection >= 0) {
-                drumPadPanel.selectDrumPad(currentSelection);
-            }
-
-            System.out.println("DrumParamsSequencerPanel: Recreated drum pad panel after theme change");
-        }
-    }
-
-    // Add helper method to set enabled state of all trigger buttons
-    void setAccentButtonsEnabled(boolean enabled) {
-        for (AccentButton button : accentButtons) {
-            button.setEnabled(enabled);
-            // When disabling, also clear toggle and highlight state
-            if (!enabled) {
-                button.setSelected(false);
-                button.setHighlighted(false);
-            }
-            button.repaint();
-        }
-    }
-
-    void setTriggerButtonsEnabled(boolean enabled) {
-        for (TriggerButton button : selectorButtons) {
-            button.setEnabled(enabled);
-            // When disabling, also clear toggle and highlight state
-            if (!enabled) {
-                button.setSelected(false);
-                button.setHighlighted(false);
-            }
-            button.repaint();
-        }
-    }
-
-    protected JPanel createAccentPanel(int index) {
-        AccentButton accentButton = new AccentButton(Integer.toString(index + 1));
-        accentButton.setName("AccentButton-" + index);
-        accentButton.setToolTipText("Step " + (index + 1));
-        accentButton.setEnabled(true);
-        accentButton.setPreferredSize(new Dimension(20, 20));
-        accentButton.setMaximumSize(new Dimension(20, 20));
-        accentButton.addActionListener(e -> toggleAccentForActivePad((index)));
-        accentButtons.add(accentButton);
-
-        // Center the button horizontally
-        JPanel accentPanel = new JPanel(new FlowLayout(FlowLayout.CENTER, 0, 0));
-        accentPanel.add(accentButton);
-        return accentPanel;
-    }
-
-    int calculatePreviousStep(int currentStep) {
-        if (currentStep <= 0) {
-            return sequencer.getPatternLength(selectedPadIndex) - 1;
-        }
-        return currentStep - 1;
-    }
-
-    void updateStep(int oldStep, int newStep) {
-        // First reset all buttons to ensure clean state
-        for (TriggerButton button : selectorButtons) {
-            button.setHighlighted(false);
-        }
-
-        for (AccentButton button : accentButtons) {
-            button.setHighlighted(false);
-        }
-
-        // Then highlight only the current step
-        if (newStep >= 0 && newStep < selectorButtons.size()) {
-            TriggerButton newButton = selectorButtons.get(newStep);
-            newButton.setHighlighted(true);
-            newButton.repaint();
-
-            // Highlight accent button too
-            if (newStep < accentButtons.size()) {
-                AccentButton accentButton = accentButtons.get(newStep);
-                accentButton.setHighlighted(true);
-                accentButton.repaint();
-            }
-        }
-    }
-
-    void createUI() {
-        // Clear any existing components first to prevent duplication
-        removeAll();
-
-        // Create required panels BEFORE initialize() is called
-        navigationPanel = new DrumSequenceNavigationPanel(sequencer);
-        drumPadPanel = new DrumButtonsPanel(sequencer, this::handleDrumPadSelected);
-
-        // Clear existing collections to avoid duplicates
-        accentButtons.clear();
-        selectorButtons.clear();
-
-        // clearDials();
-        // REDUCED: from 5,5 to 2,2
-        setLayout(new BorderLayout(2, 2));
-        UIHelper.setPanelBorder(this);
-
-        // Create west panel to hold navigation
-        JPanel westPanel = new JPanel(new BorderLayout(2, 2));
-
-        // Create east panel for sound parameters
-        JPanel eastPanel = new JPanel(new BorderLayout(2, 2));
-        eastPanel.add(new SoundParametersPanel(), BorderLayout.NORTH);
-
-        // Create top panel to hold west, center and east panels
-        JPanel topPanel = new JPanel(new BorderLayout(2, 2));
-
-        // Navigation panel goes NORTH-WEST
-        UIHelper.addSafely(westPanel, navigationPanel, BorderLayout.NORTH);
-
-        // Add panels to the top panel
-        UIHelper.addSafely(topPanel, westPanel, BorderLayout.EAST);
-        UIHelper.addSafely(topPanel, eastPanel, BorderLayout.WEST);
-
-        // Add top panel to main layout
-        UIHelper.addSafely(this, topPanel, BorderLayout.NORTH);
-
-        // Create panel for the 16 columns
-        JPanel sequencePanel = new JPanel(new GridLayout(1, 16, 2, 0));
-        // REDUCED: from 10,10,10,10 to 5,5,5,5
-        sequencePanel.setBorder(new EmptyBorder(5, 5, 5, 5));
-
-        // Create 16 columns
-        for (int i = 0; i < 16; i++) {
-            JPanel columnPanel = createSequenceColumn(i);
-            UIHelper.addSafely(sequencePanel, columnPanel);
-        }
-
-        // Create a panel to hold both the sequence panel and drum buttons
-        JPanel centerPanel = new JPanel(new BorderLayout());
-
-        // Add sequence panel directly to CENTER
-        UIHelper.addSafely(centerPanel, sequencePanel, BorderLayout.CENTER);
-
-        // Create drum pad panel with callback
-        drumPadPanel = new DrumButtonsPanel(sequencer, this::handleDrumPadSelected);
-
-        // Create a panel for the drum section (drum buttons only)
-        JPanel drumSection = new JPanel(new BorderLayout(2, 2));
-
-        // Create and add mute sequencer panel
-        muteSequencerPanel = new MuteSequencerPanel(sequencer);
-        drumSection.add(muteSequencerPanel, BorderLayout.NORTH);
-        drumSection.add(drumPadPanel, BorderLayout.CENTER);
-
-        UIHelper.addSafely(centerPanel, drumSection, BorderLayout.SOUTH);
-<<<<<<< HEAD
-
-=======
->>>>>>> 5276b3e5
-        UIHelper.addSafely(this, centerPanel, BorderLayout.CENTER);
-
-        JPanel bottomPanel = new JPanel(new BorderLayout(2, 2));
-        sequenceParamsPanel = new DrumSequencerParametersPanel(sequencer);
-        bottomPanel.add(sequenceParamsPanel, BorderLayout.WEST);
-
-        maxLengthPanel = new DrumSequencerMaxLengthPanel(sequencer);
-        JPanel rightPanel = new JPanel(new FlowLayout(FlowLayout.LEFT, 2, 0));
-        rightPanel.add(maxLengthPanel);
-
-        generatorPanel = new DrumSequenceGeneratorPanel(sequencer);
-        rightPanel.add(generatorPanel);
-
-        swingPanel = new DrumSequencerSwingPanel(sequencer);
-        rightPanel.add(swingPanel);
-
-        bottomPanel.add(rightPanel, BorderLayout.EAST);
-
-        add(bottomPanel, BorderLayout.SOUTH);
-
-        // Add key listener for Escape key to return to DrumSequencer panel
-        addKeyListener(new KeyAdapter() {
-            @Override
-            public void keyPressed(KeyEvent e) {
-                if (e.getKeyCode() == KeyEvent.VK_ESCAPE) {
-                    // Navigate to DrumSequencer tab
-                    MainPanel mainPanel = findMainPanel();
-                    if (mainPanel != null) {
-                        // The index 0 is for "Drum" tab (DrumSequencerPanel)
-                        mainPanel.setSelectedTab(0);
-                    }
-                }
-            }
-        });
-
-        // Make the panel focusable to receive key events
-        setFocusable(true);
-
-        // When the panel gains focus or becomes visible, request focus
-        addFocusListener(new FocusAdapter() {
-            @Override
-            public void focusGained(FocusEvent e) {
-                requestFocusInWindow();
-            }
-        });
-
-        // Request focus when the panel becomes visible
-        addComponentListener(new ComponentAdapter() {
-            @Override
-            public void componentShown(ComponentEvent e) {
-                requestFocusInWindow();
-            }
-        });
-
-    }
-
-    // Replace the handleDrumPadSelected method with this version
-    private void handleDrumPadSelected(int padIndex) {
-        // Don't process if already selected or we're in the middle of handling a
-        // selection
-        if (padIndex == selectedPadIndex || isHandlingSelection) {
-<<<<<<< HEAD
-            Player player = sequencer.getPlayers()[padIndex];
-            player.noteOn(player.getRootNote(), 100, 100);
-=======
->>>>>>> 5276b3e5
-            return;
-        }
-
-        try {
-            // Set flag to prevent recursive calls
-            isHandlingSelection = true;
-
-            selectedPadIndex = padIndex;
-            sequencer.setSelectedPadIndex(padIndex);
-
-            // Get the player for this pad index
-            if (padIndex >= 0 && padIndex < sequencer.getPlayers().length) {
-                Player player = sequencer.getPlayers()[padIndex];
-
-                if (player != null && player.getInstrument() != null) {
-<<<<<<< HEAD
-=======
-                    player.noteOn(player.getRootNote(), 100, 100);
->>>>>>> 5276b3e5
-                    CommandBus.getInstance().publish(Commands.STATUS_UPDATE, this, new StatusUpdate("Selected pad: " + player.getName()));
-                    CommandBus.getInstance().publish(Commands.PLAYER_ACTIVATION_REQUEST, this, player);
-                }
-            }
-
-            // Update UI in a specific order
-            setAccentButtonsEnabled(true);
-            setTriggerButtonsEnabled(true);
-            refreshAccentButtonsForPad(selectedPadIndex);
-            refreshTriggerButtonsForPad(selectedPadIndex);
-
-            // Update mute panel for the newly selected drum pad
-            if (muteSequencerPanel != null) {
-                muteSequencerPanel.syncWithSequencer();
-            }
-
-            // Then do other updates
-            if (sequenceParamsPanel != null) {
-                sequenceParamsPanel.updateControls(padIndex);
-            }
-
-            // Publish drum pad event LAST and only if we're handling a direct user
-            // selection
-            CommandBus.getInstance().publish(Commands.DRUM_PAD_SELECTED, this, new DrumPadSelectionEvent(-1, padIndex));
-        } finally {
-            // Always clear the flag when done
-            isHandlingSelection = false;
-        }
-    }
-
-<<<<<<< HEAD
-    void refreshAccentButtonsForPad(int padIndex) {
-        // Handle no selection case
-        if (padIndex < 0) {
-            for (AccentButton button : accentButtons) {
-                button.setSelected(false);
-                button.setHighlighted(false);
-                button.setEnabled(false);
-                button.repaint();
-            }
-            return;
-        }
-
-        // A pad is selected, so enable all buttons
-        setAccentButtonsEnabled(true);
-
-        // Update each button's state
-        for (int i = 0; i < accentButtons.size(); i++) {
-            AccentButton button = accentButtons.get(i);
-
-            // Set selected state based on pattern
-            boolean isActive = sequencer.getSequenceData().isStepAccented(padIndex, i);
-            button.setSelected(isActive);
-
-            // Highlight current step if playing
-            if (sequencer.isPlaying()) {
-                int[] steps = sequencer.getSequenceData().getCurrentStep();
-                if (padIndex < steps.length) {
-                    button.setHighlighted(i == steps[padIndex]);
-                }
-            } else {
-                button.setHighlighted(false);
-            }
-
-            // Force repaint
-            button.repaint();
-        }
-
-    }
-
-=======
->>>>>>> 5276b3e5
-    void refreshTriggerButtonsForPad(int padIndex) {
-        // Handle no selection case
-        if (padIndex < 0) {
-            for (TriggerButton button : selectorButtons) {
-                button.setSelected(false);
-                button.setHighlighted(false);
-                button.setEnabled(false);
-                button.repaint();
-            }
-            return;
-        }
-
-        // A pad is selected, so enable all buttons
-        setTriggerButtonsEnabled(true);
-
-        // Update each button's state
-        for (int i = 0; i < selectorButtons.size(); i++) {
-            TriggerButton button = selectorButtons.get(i);
-
-            // Set selected state based on pattern
-            boolean isActive = sequencer.isStepActive(padIndex, i);
-            button.setSelected(isActive);
-
-            // Highlight current step if playing
-            if (sequencer.isPlaying()) {
-                int[] steps = sequencer.getSequenceData().getCurrentStep();
-                if (padIndex < steps.length) {
-                    button.setHighlighted(i == steps[padIndex]);
-                }
-            } else {
-                button.setHighlighted(false);
-            }
-
-            // Force repaint
-            button.repaint();
-        }
-
-    }
-
-    JPanel createTriggerPanel(int index) {
-        TriggerButton triggerButton = new TriggerButton("");
-        triggerButton.setName("TriggerButton-" + index);
-        triggerButton.setToolTipText("Step " + (index + 1));
-        triggerButton.setEnabled(selectedPadIndex >= 0);
-        triggerButton.addActionListener(e -> toggleStepForActivePad(index));
-
-        selectorButtons.add(triggerButton);
-
-        // Center the button horizontally
-        JPanel buttonPanel = new JPanel(new FlowLayout(FlowLayout.CENTER, 0, 0));
-        buttonPanel.add(triggerButton);
-        return buttonPanel;
-    }
-
-<<<<<<< HEAD
-    void toggleAccentForActivePad(int stepIndex) {
-        if (selectedPadIndex >= 0) {
-            sequencer.toggleAccent(selectedPadIndex, stepIndex);
-            CommandBus.getInstance().publish(Commands.DRUM_SEQUENCE_UPDATED, this, sequencer);
-        }
-    }
-
-=======
->>>>>>> 5276b3e5
-    void toggleStepForActivePad(int stepIndex) {
-        if (selectedPadIndex >= 0) {
-            // Toggle the step in the sequencer
-            boolean wasActive = sequencer.isStepActive(selectedPadIndex, stepIndex);
-            sequencer.toggleStep(selectedPadIndex, stepIndex);
-
-            // Verify the toggle took effect
-            boolean isNowActive = sequencer.isStepActive(selectedPadIndex, stepIndex);
-            boolean hasAccent = sequencer.getSequenceData().isStepAccented(selectedPadIndex, stepIndex);
-
-            if (wasActive == isNowActive) {
-                System.err.println("WARNING: Toggle step failed for pad " + selectedPadIndex + ", step " + stepIndex);
-            }
-
-            // Update the visual state of the button
-            TriggerButton triggerButton = selectorButtons.get(stepIndex);
-            triggerButton.setSelected(isNowActive);
-            triggerButton.repaint();
-
-            // If the step is now active, update the dials to reflect the step parameters
-            if (isNowActive) {
-                toggleStepForActivePad(stepIndex);
-            }
-
-            CommandBus.getInstance().publish(Commands.DRUM_SEQUENCE_UPDATED, null, this);
-        }
-    }
-
-    /**
-     * Reset the sequencer state
-     */
-    public void reset() {
-        // Clear all highlighting
-        for (TriggerButton button : selectorButtons) {
-            if (button != null) {
-                button.setHighlighted(false);
-                button.repaint();
-            }
-        }
-
-        for (AccentButton button : accentButtons) {
-            if (button != null) {
-                button.setHighlighted(false);
-                button.repaint();
-            }
-        }
-
-    }
-
-    /**
-     * Get the maximum pattern length
-     */
-    public int getPatternLength() {
-        return sequencer.getPatternLength(selectedPadIndex);
-    }
-
-    /**
-     * Get the knob label for a specific index
-     */
-    String getKnobLabel(int i) {
-        return switch (i) {
-            case 0 -> "Velocity";
-            case 1 -> "Decay";
-            case 2 -> "Probability";
-            case 3 -> "Nudge";
-            case 4 -> "Drive";
-            case 5 -> "Tone";
-            default -> "";
-        };
-<<<<<<< HEAD
-=======
-    }
-
-    /**
-     * Check if we need to update controls based on pattern length change
-     */
-    private void checkPatternLengthChanges() {
-        if (selectedPadIndex >= 0) {
-            int currentPatternLength = sequencer.getPatternLength(selectedPadIndex);
-
-            // Update sequence params panel with new length
-            if (sequenceParamsPanel != null) {
-                sequenceParamsPanel.updateControls(selectedPadIndex);
-            }
-
-            // Update max length panel display
-            if (maxLengthPanel != null) {
-                maxLengthPanel.updateControls();
-            }
-
-            // Make sure all buttons reflect the current pattern length
-            for (int i = 0; i < selectorButtons.size(); i++) {
-                selectorButtons.get(i).setEnabled(i < currentPatternLength);
-            }
-        }
->>>>>>> 5276b3e5
-    }
-
-    // Helper method to find the MainPanel ancestor
-    MainPanel findMainPanel() {
-        Container parent = getParent();
-        while (parent != null) {
-            if (parent instanceof MainPanel) {
-                return (MainPanel) parent;
-            }
-            parent = parent.getParent();
-        }
-        return null;
-    }
-
-    Dial createDial(String name, int index, int minimum, int maximum, int defaultValue) {
-        Dial dial = new Dial();
-
-        dial.setMinimum(minimum);
-        dial.setMaximum(maximum);
-        dial.setValue(defaultValue);
-        dial.setKnobColor(UIHelper.getDialColor(name)); // Set knob color
-        dial.setName(getKnobLabel(index) + "-" + index);
-
-        return dial;
-    }
-
-<<<<<<< HEAD
-}
-=======
-}
-
->>>>>>> 5276b3e5
+package com.angrysurfer.beats.panel.sequencer.poly;
+
+import com.angrysurfer.beats.panel.MainPanel;
+import com.angrysurfer.beats.panel.player.SoundParametersPanel;
+import com.angrysurfer.beats.panel.sequencer.MuteSequencerPanel;
+import com.angrysurfer.beats.util.UIHelper;
+import com.angrysurfer.beats.widget.AccentButton;
+import com.angrysurfer.beats.widget.Dial;
+import com.angrysurfer.beats.widget.TriggerButton;
+import com.angrysurfer.core.api.*;
+import com.angrysurfer.core.event.DrumPadSelectionEvent;
+import com.angrysurfer.core.event.DrumStepParametersEvent;
+import com.angrysurfer.core.event.DrumStepUpdateEvent;
+import com.angrysurfer.core.event.NoteEvent;
+import com.angrysurfer.core.model.Player;
+import com.angrysurfer.core.sequencer.DrumSequencer;
+import com.angrysurfer.core.sequencer.TimingUpdate;
+import com.angrysurfer.core.service.DrumSequencerManager;
+import lombok.Getter;
+import lombok.Setter;
+
+import javax.swing.*;
+import javax.swing.border.EmptyBorder;
+import java.awt.*;
+import java.awt.event.*;
+import java.util.ArrayList;
+import java.util.List;
+import java.util.function.Consumer;
+import java.util.logging.Logger;
+
+@Getter
+@Setter
+public abstract class PolyPanel extends JPanel implements IBusListener {
+
+    private static final Logger logger = Logger.getLogger(PolyPanel.class.getName());
+
+    private final List<TriggerButton> selectorButtons = new ArrayList<>();
+    private final List<AccentButton> accentButtons = new ArrayList<>();
+
+    private DrumSequenceNavigationPanel navigationPanel;
+    private DrumSequencerParametersPanel sequenceParamsPanel; // Changed from DrumParamsSequencerParametersPanel
+    private DrumSequencerMaxLengthPanel maxLengthPanel; // New field
+    private DrumSequenceGeneratorPanel generatorPanel; // New field
+    private DrumSequencerSwingPanel swingPanel;
+
+    private DrumButtonsPanel drumPadPanel;
+
+    private int selectedPadIndex = -1; // Default to no selection
+    private boolean updatingControls = false;
+    private boolean isHandlingSelection = false;
+
+    private DrumSequencer sequencer;
+
+    private Consumer<NoteEvent> noteEventConsumer;
+
+    private MuteSequencerPanel muteSequencerPanel; // Add this field to PolyPanel
+
+    public PolyPanel() {
+        super();
+        setup();
+    }
+
+    public PolyPanel(LayoutManager layout) {
+        super(layout);
+        setup();
+    }
+
+    abstract String getKnobLabel(int index);
+
+    private void setup() {
+        // Get the shared sequencer instance from DrumSequencerManager
+        sequencer = DrumSequencerManager.getInstance().getSequencer(0);
+
+        // If no sequencer exists yet, create one
+        if (sequencer == null) {
+            logger.info("Creating new drum sequencer through manager");
+            sequencer = DrumSequencerManager.getInstance().newSequencer(noteEventConsumer);
+            // Double check we got a sequencer
+            if (sequencer == null) {
+                throw new IllegalStateException("Failed to create sequencer");
+            }
+        }
+
+        createUI();
+
+        // which will execute after all buttons are created
+        CommandBus.getInstance().register(this, new String[]{
+                Commands.DRUM_PAD_SELECTED,
+                Commands.DRUM_STEP_SELECTED,
+                Commands.DRUM_INSTRUMENTS_UPDATED,
+                Commands.HIGHLIGHT_STEP,
+
+                // Add these events to respond to DrumSequenceModifier operations
+                Commands.DRUM_STEP_BUTTONS_UPDATE_REQUESTED,
+                Commands.PATTERN_UPDATED,
+                Commands.DRUM_STEP_PARAMETERS_CHANGED,
+                Commands.DRUM_STEP_EFFECTS_CHANGED,
+                Commands.DRUM_GRID_REFRESH_REQUESTED,
+
+                // Add these to respond to dialog results
+                Commands.FILL_PATTERN_SELECTED,
+                Commands.EUCLIDEAN_PATTERN_SELECTED,
+                Commands.MAX_LENGTH_SELECTED,
+
+                // Add mute events
+                Commands.DRUM_TRACK_MUTE_CHANGED,
+                Commands.DRUM_TRACK_MUTE_VALUES_CHANGED
+        });
+
+        logger.info("DrumParamsSequencerPanel registered for specific events");
+
+        TimingBus.getInstance().register(this);
+    }
+
+    abstract JPanel createSequenceColumn(int i);
+
+
+    abstract void updateControlsFromSequencer();
+
+
+    private void refreshControls() {
+        if (selectedPadIndex > -1) {
+            refreshAccentButtonsForPad(selectedPadIndex);
+            refreshTriggerButtonsForPad(selectedPadIndex);
+            updateControlsFromSequencer();
+        }
+
+        updateControlsFromSequencer();
+    }
+
+    @Override
+    public void onAction(Command action) {
+        if (action.getCommand() == null) {
+            return;
+        }
+
+        switch (action.getCommand()) {
+
+            case Commands.CHANGE_THEME -> {
+                // Handle theme change by recreating drum pad panel
+                SwingUtilities.invokeLater(this::handleThemeChange);
+
+            }
+
+            case Commands.TIMING_UPDATE -> {
+                // Only update if we have a drum selected and are playing
+                if (selectedPadIndex >= 0 && sequencer.isPlaying() && action.getData() instanceof TimingUpdate) {
+                    // Get the current sequencer state
+                    int[] steps = sequencer.getSequenceData().getCurrentStep();
+
+                    // Safety check for array bounds
+                    if (selectedPadIndex < steps.length) {
+                        int currentStep = steps[selectedPadIndex];
+                        int previousStep = calculatePreviousStep(currentStep);
+
+                        updateStep(previousStep, currentStep);
+                    }
+                }
+            }
+
+            case Commands.TRANSPORT_START, Commands.DRUM_SEQUENCE_LOADED, Commands.DRUM_SEQUENCE_CREATED,
+                 Commands.PATTERN_UPDATED, Commands.DRUM_SEQUENCE_UPDATED -> refreshControls();
+
+            case Commands.TRANSPORT_STOP -> {
+                reset();
+                refreshControls();
+            }
+
+            case Commands.DRUM_STEP_PARAMETERS_CHANGED -> {
+                if (action.getData() instanceof DrumStepParametersEvent event
+                        && event.getDrumIndex() == selectedPadIndex) {
+                    refreshControls();
+                }
+            }
+
+            case Commands.STEP_UPDATED, Commands.DRUM_STEP_UPDATED -> {
+                // Handle step updates coming from sequencer
+                if (action.getData() instanceof DrumStepUpdateEvent event
+                        && event.getDrumIndex() == selectedPadIndex) {
+                    updateStep(event.getOldStep(), event.getNewStep());
+                }
+            }
+
+            case Commands.DRUM_PAD_SELECTED -> handleDrumPadSelected(action);
+
+        }
+    }
+
+    private void handleDrumPadSelected(Command action) {
+        // Only respond to events from other panels to avoid loops
+        if (action.getData() instanceof DrumPadSelectionEvent event && action.getSender() != this) {
+            int newSelection = event.getNewSelection();
+
+            // Check if index is valid and different
+            if (newSelection != selectedPadIndex
+                    && newSelection >= 0
+                    && newSelection < drumPadPanel.getButtonCount()) {
+
+                // Skip heavy operations - just update necessary state
+                selectedPadIndex = newSelection;
+
+                // Update UI without triggering further events
+                SwingUtilities.invokeLater(() -> {
+                    drumPadPanel.selectDrumPadNoCallback(newSelection);
+                    refreshControls();
+                });
+            }
+        }
+    }
+
+    private void handleThemeChange() {
+        // Remember which pad was selected
+        int currentSelection = selectedPadIndex;
+
+        // Find the centering panel that contains our drumPadPanel
+        Container parent = drumPadPanel.getParent();
+
+        if (parent != null) {
+            // Remove the old panel
+            parent.remove(drumPadPanel);
+
+            // Create a new drum pad panel with updated theme colors
+            drumPadPanel = new DrumButtonsPanel(sequencer, this::handleDrumPadSelected);
+
+            // Add it back to the layout
+            parent.add(drumPadPanel);
+
+            // Update UI
+            parent.revalidate();
+            parent.repaint();
+
+            // Restore selection state
+            if (currentSelection >= 0) {
+                drumPadPanel.selectDrumPad(currentSelection);
+            }
+
+            System.out.println("DrumParamsSequencerPanel: Recreated drum pad panel after theme change");
+        }
+    }
+
+    // Add helper method to set enabled state of all trigger buttons
+    void setAccentButtonsEnabled(boolean enabled) {
+        for (AccentButton button : accentButtons) {
+            button.setEnabled(enabled);
+            // When disabling, also clear toggle and highlight state
+            if (!enabled) {
+                button.setSelected(false);
+                button.setHighlighted(false);
+            }
+            button.repaint();
+        }
+    }
+
+    void setTriggerButtonsEnabled(boolean enabled) {
+        for (TriggerButton button : selectorButtons) {
+            button.setEnabled(enabled);
+            // When disabling, also clear toggle and highlight state
+            if (!enabled) {
+                button.setSelected(false);
+                button.setHighlighted(false);
+            }
+            button.repaint();
+        }
+    }
+
+    protected JPanel createAccentPanel(int index) {
+        AccentButton accentButton = new AccentButton(Integer.toString(index + 1));
+        accentButton.setName("AccentButton-" + index);
+        accentButton.setToolTipText("Step " + (index + 1));
+        accentButton.setEnabled(true);
+        accentButton.setPreferredSize(new Dimension(20, 20));
+        accentButton.setMaximumSize(new Dimension(20, 20));
+        accentButton.addActionListener(e -> toggleAccentForActivePad((index)));
+        accentButtons.add(accentButton);
+
+        // Center the button horizontally
+        JPanel accentPanel = new JPanel(new FlowLayout(FlowLayout.CENTER, 0, 0));
+        accentPanel.add(accentButton);
+        return accentPanel;
+    }
+
+    int calculatePreviousStep(int currentStep) {
+        if (currentStep <= 0) {
+            return sequencer.getPatternLength(selectedPadIndex) - 1;
+        }
+        return currentStep - 1;
+    }
+
+    void updateStep(int oldStep, int newStep) {
+        // First reset all buttons to ensure clean state
+        for (TriggerButton button : selectorButtons) {
+            button.setHighlighted(false);
+        }
+
+        for (AccentButton button : accentButtons) {
+            button.setHighlighted(false);
+        }
+
+        // Then highlight only the current step
+        if (newStep >= 0 && newStep < selectorButtons.size()) {
+            TriggerButton newButton = selectorButtons.get(newStep);
+            newButton.setHighlighted(true);
+            newButton.repaint();
+
+            // Highlight accent button too
+            if (newStep < accentButtons.size()) {
+                AccentButton accentButton = accentButtons.get(newStep);
+                accentButton.setHighlighted(true);
+                accentButton.repaint();
+            }
+        }
+    }
+
+    void createUI() {
+        // Clear any existing components first to prevent duplication
+        removeAll();
+
+        // Create required panels BEFORE initialize() is called
+        navigationPanel = new DrumSequenceNavigationPanel(sequencer);
+        drumPadPanel = new DrumButtonsPanel(sequencer, this::handleDrumPadSelected);
+
+        // Clear existing collections to avoid duplicates
+        accentButtons.clear();
+        selectorButtons.clear();
+
+        // clearDials();
+        // REDUCED: from 5,5 to 2,2
+        setLayout(new BorderLayout(2, 2));
+        UIHelper.setPanelBorder(this);
+
+        // Create west panel to hold navigation
+        JPanel westPanel = new JPanel(new BorderLayout(2, 2));
+
+        // Create east panel for sound parameters
+        JPanel eastPanel = new JPanel(new BorderLayout(2, 2));
+        eastPanel.add(new SoundParametersPanel(), BorderLayout.NORTH);
+
+        // Create top panel to hold west, center and east panels
+        JPanel topPanel = new JPanel(new BorderLayout(2, 2));
+
+        // Navigation panel goes NORTH-WEST
+        UIHelper.addSafely(westPanel, navigationPanel, BorderLayout.NORTH);
+
+        // Add panels to the top panel
+        UIHelper.addSafely(topPanel, westPanel, BorderLayout.EAST);
+        UIHelper.addSafely(topPanel, eastPanel, BorderLayout.WEST);
+
+        // Add top panel to main layout
+        UIHelper.addSafely(this, topPanel, BorderLayout.NORTH);
+
+        // Create panel for the 16 columns
+        JPanel sequencePanel = new JPanel(new GridLayout(1, 16, 2, 0));
+        // REDUCED: from 10,10,10,10 to 5,5,5,5
+        sequencePanel.setBorder(new EmptyBorder(5, 5, 5, 5));
+
+        // Create 16 columns
+        for (int i = 0; i < 16; i++) {
+            JPanel columnPanel = createSequenceColumn(i);
+            UIHelper.addSafely(sequencePanel, columnPanel);
+        }
+
+        // Create a panel to hold both the sequence panel and drum buttons
+        JPanel centerPanel = new JPanel(new BorderLayout());
+
+        // Add sequence panel directly to CENTER
+        UIHelper.addSafely(centerPanel, sequencePanel, BorderLayout.CENTER);
+
+        // Create drum pad panel with callback
+        drumPadPanel = new DrumButtonsPanel(sequencer, this::handleDrumPadSelected);
+
+        // Create a panel for the drum section (drum buttons only)
+        JPanel drumSection = new JPanel(new BorderLayout(2, 2));
+
+        // Create and add mute sequencer panel
+        muteSequencerPanel = new MuteSequencerPanel(sequencer);
+        drumSection.add(muteSequencerPanel, BorderLayout.NORTH);
+        drumSection.add(drumPadPanel, BorderLayout.CENTER);
+
+        UIHelper.addSafely(centerPanel, drumSection, BorderLayout.SOUTH);
+
+        UIHelper.addSafely(this, centerPanel, BorderLayout.CENTER);
+
+        JPanel bottomPanel = new JPanel(new BorderLayout(2, 2));
+        sequenceParamsPanel = new DrumSequencerParametersPanel(sequencer);
+        bottomPanel.add(sequenceParamsPanel, BorderLayout.WEST);
+        bottomPanel.add(sequenceParamsPanel, BorderLayout.WEST);
+
+        maxLengthPanel = new DrumSequencerMaxLengthPanel(sequencer);
+        JPanel rightPanel = new JPanel(new FlowLayout(FlowLayout.LEFT, 2, 0));
+        rightPanel.add(maxLengthPanel);
+        rightPanel.add(maxLengthPanel);
+
+        generatorPanel = new DrumSequenceGeneratorPanel(sequencer);
+        rightPanel.add(generatorPanel);
+
+        swingPanel = new DrumSequencerSwingPanel(sequencer);
+        rightPanel.add(swingPanel);
+
+        bottomPanel.add(rightPanel, BorderLayout.EAST);
+
+        add(bottomPanel, BorderLayout.SOUTH);
+
+        // Add key listener for Escape key to return to DrumSequencer panel
+        addKeyListener(new KeyAdapter() {
+            @Override
+            public void keyPressed(KeyEvent e) {
+                if (e.getKeyCode() == KeyEvent.VK_ESCAPE) {
+                    // Navigate to DrumSequencer tab
+                    MainPanel mainPanel = findMainPanel();
+                    if (mainPanel != null) {
+                        // The index 0 is for "Drum" tab (DrumSequencerPanel)
+                        mainPanel.setSelectedTab(0);
+                    }
+                }
+            }
+        });
+
+        // Make the panel focusable to receive key events
+        setFocusable(true);
+
+        // When the panel gains focus or becomes visible, request focus
+        addFocusListener(new FocusAdapter() {
+            @Override
+            public void focusGained(FocusEvent e) {
+                requestFocusInWindow();
+            }
+        });
+
+        // Request focus when the panel becomes visible
+        addComponentListener(new ComponentAdapter() {
+            @Override
+            public void componentShown(ComponentEvent e) {
+                requestFocusInWindow();
+            }
+        });
+
+    }
+
+    // Replace the handleDrumPadSelected method with this version
+    private void handleDrumPadSelected(int padIndex) {
+        // Don't process if already selected or we're in the middle of handling a
+        // selection
+        if (padIndex == selectedPadIndex || isHandlingSelection) {
+            Player player = sequencer.getPlayers()[padIndex];
+            player.noteOn(player.getRootNote(), 100, 100);
+            return;
+        }
+
+        try {
+            // Set flag to prevent recursive calls
+            isHandlingSelection = true;
+
+            selectedPadIndex = padIndex;
+            sequencer.setSelectedPadIndex(padIndex);
+
+            // Get the player for this pad index
+            if (padIndex >= 0 && padIndex < sequencer.getPlayers().length) {
+                Player player = sequencer.getPlayers()[padIndex];
+
+                if (player != null && player.getInstrument() != null) {
+                    CommandBus.getInstance().publish(Commands.STATUS_UPDATE, this, new StatusUpdate("Selected pad: " + player.getName()));
+                    CommandBus.getInstance().publish(Commands.PLAYER_ACTIVATION_REQUEST, this, player);
+                }
+            }
+
+            // Update UI in a specific order
+            setAccentButtonsEnabled(true);
+            setTriggerButtonsEnabled(true);
+            refreshAccentButtonsForPad(selectedPadIndex);
+            refreshTriggerButtonsForPad(selectedPadIndex);
+
+            // Update mute panel for the newly selected drum pad
+            if (muteSequencerPanel != null) {
+                muteSequencerPanel.syncWithSequencer();
+            }
+
+            // Then do other updates
+            if (sequenceParamsPanel != null) {
+                sequenceParamsPanel.updateControls(padIndex);
+            }
+
+            // Publish drum pad event LAST and only if we're handling a direct user
+            // selection
+            CommandBus.getInstance().publish(Commands.DRUM_PAD_SELECTED, this, new DrumPadSelectionEvent(-1, padIndex));
+        } finally {
+            // Always clear the flag when done
+            isHandlingSelection = false;
+        }
+    }
+
+    void refreshAccentButtonsForPad(int padIndex) {
+        // Handle no selection case
+        if (padIndex < 0) {
+            for (AccentButton button : accentButtons) {
+                button.setSelected(false);
+                button.setHighlighted(false);
+                button.setEnabled(false);
+                button.repaint();
+            }
+            return;
+        }
+
+        // A pad is selected, so enable all buttons
+        setAccentButtonsEnabled(true);
+
+        // Update each button's state
+        for (int i = 0; i < accentButtons.size(); i++) {
+            AccentButton button = accentButtons.get(i);
+
+            // Set selected state based on pattern
+            boolean isActive = sequencer.getSequenceData().isStepAccented(padIndex, i);
+            button.setSelected(isActive);
+
+            // Highlight current step if playing
+            if (sequencer.isPlaying()) {
+                int[] steps = sequencer.getSequenceData().getCurrentStep();
+                if (padIndex < steps.length) {
+                    button.setHighlighted(i == steps[padIndex]);
+                }
+            } else {
+                button.setHighlighted(false);
+            }
+
+            // Force repaint
+            button.repaint();
+        }
+
+    }
+
+    void refreshTriggerButtonsForPad(int padIndex) {
+        // Handle no selection case
+        if (padIndex < 0) {
+            for (TriggerButton button : selectorButtons) {
+                button.setSelected(false);
+                button.setHighlighted(false);
+                button.setEnabled(false);
+                button.repaint();
+            }
+            return;
+        }
+
+        // A pad is selected, so enable all buttons
+        setTriggerButtonsEnabled(true);
+
+        // Update each button's state
+        for (int i = 0; i < selectorButtons.size(); i++) {
+            TriggerButton button = selectorButtons.get(i);
+
+            // Set selected state based on pattern
+            boolean isActive = sequencer.isStepActive(padIndex, i);
+            button.setSelected(isActive);
+
+            // Highlight current step if playing
+            if (sequencer.isPlaying()) {
+                int[] steps = sequencer.getSequenceData().getCurrentStep();
+                if (padIndex < steps.length) {
+                    button.setHighlighted(i == steps[padIndex]);
+                }
+            } else {
+                button.setHighlighted(false);
+            }
+
+            // Force repaint
+            button.repaint();
+        }
+
+    }
+
+    JPanel createTriggerPanel(int index) {
+        TriggerButton triggerButton = new TriggerButton("");
+        triggerButton.setName("TriggerButton-" + index);
+        triggerButton.setToolTipText("Step " + (index + 1));
+        triggerButton.setEnabled(selectedPadIndex >= 0);
+        triggerButton.addActionListener(e -> toggleStepForActivePad(index));
+
+        selectorButtons.add(triggerButton);
+
+        // Center the button horizontally
+        JPanel buttonPanel = new JPanel(new FlowLayout(FlowLayout.CENTER, 0, 0));
+        buttonPanel.add(triggerButton);
+        return buttonPanel;
+    }
+
+    void toggleAccentForActivePad(int stepIndex) {
+        if (selectedPadIndex >= 0) {
+            sequencer.toggleAccent(selectedPadIndex, stepIndex);
+            CommandBus.getInstance().publish(Commands.DRUM_SEQUENCE_UPDATED, this, sequencer);
+        }
+    }
+
+    void toggleStepForActivePad(int stepIndex) {
+        if (selectedPadIndex >= 0) {
+            // Toggle the step in the sequencer
+            boolean wasActive = sequencer.isStepActive(selectedPadIndex, stepIndex);
+            sequencer.toggleStep(selectedPadIndex, stepIndex);
+
+            // Verify the toggle took effect
+            boolean isNowActive = sequencer.isStepActive(selectedPadIndex, stepIndex);
+            boolean hasAccent = sequencer.getSequenceData().isStepAccented(selectedPadIndex, stepIndex);
+
+            if (wasActive == isNowActive) {
+                System.err.println("WARNING: Toggle step failed for pad " + selectedPadIndex + ", step " + stepIndex);
+            }
+
+            // Update the visual state of the button
+            TriggerButton triggerButton = selectorButtons.get(stepIndex);
+            triggerButton.setSelected(isNowActive);
+            triggerButton.repaint();
+
+            // If the step is now active, update the dials to reflect the step parameters
+            if (isNowActive) {
+                toggleStepForActivePad(stepIndex);
+            }
+
+            CommandBus.getInstance().publish(Commands.DRUM_SEQUENCE_UPDATED, null, this);
+        }
+    }
+
+    /**
+     * Reset the sequencer state
+     */
+    public void reset() {
+        // Clear all highlighting
+        for (TriggerButton button : selectorButtons) {
+            if (button != null) {
+                button.setHighlighted(false);
+                button.repaint();
+            }
+        }
+
+        for (AccentButton button : accentButtons) {
+            if (button != null) {
+                button.setHighlighted(false);
+                button.repaint();
+            }
+        }
+
+    }
+
+    /**
+     * Get the maximum pattern length
+     */
+    public int getPatternLength() {
+        return sequencer.getPatternLength(selectedPadIndex);
+    }
+
+    // Helper method to find the MainPanel ancestor
+    MainPanel findMainPanel() {
+        Container parent = getParent();
+        while (parent != null) {
+            if (parent instanceof MainPanel) {
+                return (MainPanel) parent;
+            }
+            parent = parent.getParent();
+        }
+        return null;
+    }
+
+    Dial createDial(int index, int minimum, int maximum, int defaultValue) {
+        Dial dial = new Dial();
+        dial.setMinimum(minimum);
+        dial.setMaximum(maximum);
+        dial.setValue(defaultValue);
+        dial.setKnobColor(UIHelper.getDialColor(getKnobLabel(index).toLowerCase())); // Set knob color
+        dial.setName(getKnobLabel(index) + "-" + index);
+        return dial;
+    }
+
+
+}
package com.angrysurfer.beats.widget;

import com.angrysurfer.beats.panel.sequencer.poly.DrumSequencerPanel;
import com.angrysurfer.core.api.Command;
import com.angrysurfer.core.api.CommandBus;
import com.angrysurfer.core.api.Commands;
import com.angrysurfer.core.api.IBusListener;
import com.angrysurfer.core.sequencer.DrumSequenceModifier;
import com.angrysurfer.core.sequencer.DrumSequencer;
import com.angrysurfer.core.sequencer.SequencerConstants;
import org.slf4j.Logger;
import org.slf4j.LoggerFactory;

import javax.swing.*;
import java.awt.*;
import java.util.List;

/**
 * Handler for context menu operations on the drum sequencer grid
 */
public class DrumSequencerGridPanelContextHandler implements IBusListener {
    private static final Logger logger = LoggerFactory.getLogger(DrumSequencerGridPanelContextHandler.class);

    // References to required components
    private final DrumSequencer sequencer;
    private final DrumSequencerPanel parentPanel;

    /**
     * Create a new context menu handler
     *
     * @param sequencer   The drum sequencer
     * @param parentPanel The parent panel for callbacks
     */
    public DrumSequencerGridPanelContextHandler(DrumSequencer sequencer, DrumSequencerPanel parentPanel) {
        this.sequencer = sequencer;
        this.parentPanel = parentPanel;

        CommandBus.getInstance().register(this, new String[]{
                Commands.FILL_PATTERN_SELECTED,
                Commands.EUCLIDEAN_PATTERN_SELECTED,
                Commands.MAX_LENGTH_SELECTED
        });

        logger.debug("DrumSequencerGridPanelContextHandler registered for commands");
    }

    /**
     * Applies a pattern that activates every Nth step
     *
     * @param sequencer    The drum sequencer to modify
     * @param drumIndex    The index of the drum to update
     * @param stepInterval The interval between active steps (2 = every other step)
     * @return True if pattern was applied successfully
     */
    public static boolean applyPatternEveryN(DrumSequencer sequencer, int drumIndex, int stepInterval) {
        try {
            int patternLength = sequencer.getPatternLength(drumIndex);

            // Clear existing pattern first - this also resets all parameters
            DrumSequenceModifier.clearDrumTrack(sequencer, drumIndex);

            // Set every Nth step
            for (int i = 0; i < patternLength; i += stepInterval) {
                // Toggle the step to make it active
                sequencer.toggleStep(drumIndex, i);

                // Always set parameters for activated steps
                sequencer.setStepVelocity(drumIndex, i, SequencerConstants.DEFAULT_VELOCITY);
                sequencer.setStepDecay(drumIndex, i, SequencerConstants.DEFAULT_DECAY);
                sequencer.setStepProbability(drumIndex, i, SequencerConstants.DEFAULT_PROBABILITY);

                // Also set effects parameters
                sequencer.setStepPan(drumIndex, i, 64); // Center
                sequencer.setStepChorus(drumIndex, i, 0);
                sequencer.setStepReverb(drumIndex, i, 0);
            }

            // Notify UI of changes
            DrumSequenceModifier.notifyPatternChanged(sequencer, drumIndex);

            logger.info("Applied 1/{} pattern to drum {}", stepInterval, drumIndex);
            return true;
        } catch (Exception e) {
            logger.error("Error applying pattern every {} steps to drum {}", stepInterval, drumIndex, e);
            return false;
        }
    }

    /**
     * Show context menu for drum grid
     */
    public void showContextMenu(Component component, int x, int y, int drumIndex, int step) {
        JPopupMenu menu = new JPopupMenu();

        // ----- Basic Pattern Operations -----
        JMenuItem clearRowItem = new JMenuItem("Clear");
        clearRowItem.addActionListener(e -> parentPanel.clearRow(drumIndex));

        JMenuItem copyItem = new JMenuItem("Copy");
        copyItem.setEnabled(false); // To be implemented
        //copyItem.addActionListener(e -> copyPattern(drumIndex));

        JMenuItem pasteItem = new JMenuItem("Paste");
        pasteItem.setEnabled(false); // To be implemented
        //pasteItem.addActionListener(e -> pastePattern(drumIndex));

        menu.add(clearRowItem);
        menu.add(copyItem);
        menu.add(pasteItem);
        menu.addSeparator();

        // ----- Pattern Length -----
        JMenuItem doublePatternItem = new JMenuItem("Double");
        doublePatternItem.addActionListener(e -> doublePattern(drumIndex));
        menu.add(doublePatternItem);
        menu.addSeparator();

        // ----- Direction Submenu -----
        JMenu directionMenu = new JMenu("Direction");

        JMenuItem forwardItem = new JMenuItem("Forward");
        forwardItem.addActionListener(e -> {
            boolean success = DrumSequenceModifier.pushPatternForward(sequencer, drumIndex);
            if (success) {
                parentPanel.updateStepButtonsForDrum(drumIndex);
            }
        });

        JMenuItem backwardItem = new JMenuItem("Backward");
        backwardItem.addActionListener(e -> {
            boolean success = DrumSequenceModifier.pullPatternBackward(sequencer, drumIndex);
            if (success) {
                parentPanel.updateStepButtonsForDrum(drumIndex);
            }
        });

        JMenuItem bounceItem = new JMenuItem("Bounce");
        bounceItem.addActionListener(e -> {
            boolean success = DrumSequenceModifier.createBouncePattern(sequencer, drumIndex);
            if (success) {
                parentPanel.updateStepButtonsForDrum(drumIndex);
            }
        });

        JMenuItem randomDirItem = new JMenuItem("Random");
        randomDirItem.addActionListener(e -> {
            int density = 50; // Default density of 50%
            boolean success = DrumSequenceModifier.generateRandomPattern(sequencer, drumIndex, density);
            if (success) {
                parentPanel.updateStepButtonsForDrum(drumIndex);
            }
        });

        directionMenu.add(forwardItem);
        directionMenu.add(backwardItem);
        directionMenu.add(bounceItem);
        directionMenu.add(randomDirItem);
        menu.add(directionMenu);
        menu.addSeparator();

        // ----- Fill Submenu -----
        JMenu fillMenu = new JMenu("Fill");

        JMenuItem fillAllItem = new JMenuItem("All");
        fillAllItem.addActionListener(e -> {
            boolean success = DrumSequenceModifier.applyFillPattern(sequencer, drumIndex, 0, "all");
            if (success) {
                parentPanel.updateStepButtonsForDrum(drumIndex);
            }
        });

        JMenuItem fill2ndItem = new JMenuItem("Every 2nd");
        fill2ndItem.addActionListener(e -> {
            boolean success = DrumSequenceModifier.applyPatternEveryN(sequencer, drumIndex, 2);
            if (success) {
                parentPanel.updateStepButtonsForDrum(drumIndex);
            }
        });

        JMenuItem fill3rdItem = new JMenuItem("Every 3rd");
        fill3rdItem.addActionListener(e -> {
            boolean success = DrumSequenceModifier.applyPatternEveryN(sequencer, drumIndex, 3);
            if (success) {
                parentPanel.updateStepButtonsForDrum(drumIndex);
            }
        });

        JMenuItem fill4thItem = new JMenuItem("Every 4th");
        fill4thItem.addActionListener(e -> {
            boolean success = DrumSequenceModifier.applyPatternEveryN(sequencer, drumIndex, 4);
            if (success) {
                parentPanel.updateStepButtonsForDrum(drumIndex);
            }
        });

<<<<<<< HEAD
        JMenuItem fill6thItem = new JMenuItem("Every 6th");
        fill6thItem.addActionListener(e -> {
            boolean success = DrumSequenceModifier.applyPatternEveryN(sequencer, drumIndex, 6);
            if (success) {
                parentPanel.updateStepButtonsForDrum(drumIndex);
            }
        });

        JMenuItem fill8thItem = new JMenuItem("Every 8th");
        fill8thItem.addActionListener(e -> {
            boolean success = DrumSequenceModifier.applyPatternEveryN(sequencer, drumIndex, 8);
            if (success) {
                parentPanel.updateStepButtonsForDrum(drumIndex);
            }
        });

=======
>>>>>>> 5276b3e5
        JMenuItem fillEuclideanItem = new JMenuItem("Euclidean");
        fillEuclideanItem.addActionListener(e -> {
            // Use CommandBus for dialog creation - Euclidean for entire row
            Object[] params = new Object[]{sequencer, drumIndex};
            CommandBus.getInstance().publish(Commands.SHOW_EUCLIDEAN_DIALOG, this, params);
        });

        fillMenu.add(fillAllItem);
        fillMenu.add(fill2ndItem);
        fillMenu.add(fill3rdItem);
        fillMenu.add(fill4thItem);
        fillMenu.add(fill6thItem);
        fillMenu.add(fill8thItem);
        fillMenu.addSeparator();
        fillMenu.add(fillEuclideanItem);
        menu.add(fillMenu);

        // ----- Fill From Here Submenu -----
        JMenu fillFromHereMenu = new JMenu("Fill From Here...");

        JMenuItem fillFromHereAllItem = new JMenuItem("All");
        fillFromHereAllItem.addActionListener(e -> {
            boolean success = DrumSequenceModifier.applyFillPattern(sequencer, drumIndex, step, "all");
            if (success) {
                parentPanel.updateStepButtonsForDrum(drumIndex);
            }
        });

        JMenuItem fillFromHere2ndItem = new JMenuItem("Every 2nd");
        fillFromHere2ndItem.addActionListener(e -> {
            boolean success = DrumSequenceModifier.applyPatternEveryNFromStep(sequencer, drumIndex, step, 2);
            if (success) {
                parentPanel.updateStepButtonsForDrum(drumIndex);
            }
        });

        JMenuItem fillFromHere3rdItem = new JMenuItem("Every 3rd");
        fillFromHere3rdItem.addActionListener(e -> {
            boolean success = DrumSequenceModifier.applyPatternEveryNFromStep(sequencer, drumIndex, step, 3);
            if (success) {
                parentPanel.updateStepButtonsForDrum(drumIndex);
            }
        });

        JMenuItem fillFromHere4thItem = new JMenuItem("Every 4th");
        fillFromHere4thItem.addActionListener(e -> {
            boolean success = DrumSequenceModifier.applyPatternEveryNFromStep(sequencer, drumIndex, step, 4);
            if (success) {
                parentPanel.updateStepButtonsForDrum(drumIndex);
            }
        });

<<<<<<< HEAD
        JMenuItem fillFromHere6thItem = new JMenuItem("Every 6th");
        fillFromHere6thItem.addActionListener(e -> {
            boolean success = DrumSequenceModifier.applyPatternEveryNFromStep(sequencer, drumIndex, step, 6);
            if (success) {
                parentPanel.updateStepButtonsForDrum(drumIndex);
            }
        });

        JMenuItem fillFromHere8thItem = new JMenuItem("Every 8th");
        fillFromHere8thItem.addActionListener(e -> {
            boolean success = DrumSequenceModifier.applyPatternEveryNFromStep(sequencer, drumIndex, step, 8);
            if (success) {
                parentPanel.updateStepButtonsForDrum(drumIndex);
            }
        });

=======
>>>>>>> 5276b3e5
        JMenuItem fillFromHereEuclideanItem = new JMenuItem("Euclidean");
        fillFromHereEuclideanItem.addActionListener(e -> {
            // Use CommandBus for dialog creation - Euclidean from specific step
            Object[] params = new Object[]{sequencer, drumIndex, step};
            CommandBus.getInstance().publish(Commands.SHOW_EUCLIDEAN_DIALOG, this, params);
        });

        fillFromHereMenu.add(fillFromHereAllItem);
        fillFromHereMenu.add(fillFromHere2ndItem);
        fillFromHereMenu.add(fillFromHere3rdItem);
        fillFromHereMenu.add(fillFromHere4thItem);
        fillFromHereMenu.add(fillFromHere6thItem);
        fillFromHereMenu.add(fillFromHere8thItem);
        fillFromHereMenu.addSeparator();
        fillFromHereMenu.add(fillFromHereEuclideanItem);
        menu.add(fillFromHereMenu);

        // ----- Fill Params Submenu -----
        JMenu fillParamsMenu = new JMenu("Fill Params");

        JMenu nudgeMenu = new JMenu("Nudge");
        JMenuItem randomizeNudgeItem = new JMenuItem("Randomize");
        randomizeNudgeItem.addActionListener(e -> {
            boolean success = DrumSequenceModifier.randomizeNudgeValues(sequencer, drumIndex);
            if (success) {
                parentPanel.updateStepButtonsForDrum(drumIndex);
            }
        });
        nudgeMenu.add(randomizeNudgeItem);

        JMenu probabilityMenu = new JMenu("Probability");
        JMenuItem randomizeProbItem = new JMenuItem("Randomize");
        randomizeProbItem.addActionListener(e -> {
            boolean success = DrumSequenceModifier.randomizeProbabilities(sequencer, drumIndex);
            if (success) {
                parentPanel.updateStepButtonsForDrum(drumIndex);
            }
        });
        probabilityMenu.add(randomizeProbItem);

        JMenu velocityMenu = new JMenu("Velocity");
        JMenuItem ascendingVelItem = new JMenuItem("Ascending");
        ascendingVelItem.addActionListener(e -> {
            boolean success = DrumSequenceModifier.setAscendingVelocities(sequencer, drumIndex);
            if (success) {
                parentPanel.updateStepButtonsForDrum(drumIndex);
            }
        });

        JMenuItem descendingVelItem = new JMenuItem("Descending");
        descendingVelItem.addActionListener(e -> {
            boolean success = DrumSequenceModifier.setDescendingVelocities(sequencer, drumIndex);
            if (success) {
                parentPanel.updateStepButtonsForDrum(drumIndex);
            }
        });

        JMenuItem randomizeVelItem = new JMenuItem("Randomize");
        randomizeVelItem.addActionListener(e -> {
            boolean success = DrumSequenceModifier.randomizeVelocities(sequencer, drumIndex);
            if (success) {
                // Update grid buttons
                parentPanel.updateStepButtonsForDrum(drumIndex);

                // Force refresh of any parameter panels
                CommandBus.getInstance().publish(
                        Commands.DRUM_GRID_REFRESH_REQUESTED,
                        this,
                        drumIndex
                );
            }
        });


        velocityMenu.add(ascendingVelItem);
        velocityMenu.add(descendingVelItem);
        velocityMenu.add(randomizeVelItem);

        fillParamsMenu.add(nudgeMenu);
        fillParamsMenu.add(probabilityMenu);
        fillParamsMenu.add(velocityMenu);
        menu.add(fillParamsMenu);
        menu.addSeparator();

        // ----- Push/Pull Operations -----
        JMenuItem pullBackItem = new JMenuItem("Pull Back");
        pullBackItem.addActionListener(e -> {
            boolean success = DrumSequenceModifier.pullPatternBackward(sequencer, drumIndex);
            if (success) {
                parentPanel.updateStepButtonsForDrum(drumIndex);
            }
        });

        JMenuItem pushForwardItem = new JMenuItem("Push Forward");
        pushForwardItem.addActionListener(e -> {
            boolean success = DrumSequenceModifier.pushPatternForward(sequencer, drumIndex);
            if (success) {
                parentPanel.updateStepButtonsForDrum(drumIndex);
            }
        });

        menu.add(pullBackItem);
        menu.add(pushForwardItem);

        // Show menu at the requested position
        menu.show(component, x, y);
    }

    /**
     * Shows a dialog to choose pattern type
     *
     * @param drumIndex The drum index to apply the pattern to
     */
    private void showPatternDialog(int drumIndex) {
        Object[] options = {"Every 2nd Step", "Every 3rd Step", "Every 4th Step"};
        int choice = JOptionPane.showOptionDialog(
                parentPanel,
                "Choose pattern type:",
                "Pattern Generator",
                JOptionPane.DEFAULT_OPTION,
                JOptionPane.QUESTION_MESSAGE,
                null,
                options,
                options[0]);

        if (choice >= 0) {
            applyPatternEveryN(drumIndex, 2 + choice);
        }
    }

    /**
     * Apply a pattern that activates every Nth step
     *
     * @param drumIndex The drum index to apply the pattern to
     * @param n         The step interval
     */
    private void applyPatternEveryN(int drumIndex, int n) {
        boolean success = DrumSequenceModifier.applyPatternEveryN(sequencer, drumIndex, n);
        if (success) {
            parentPanel.updateStepButtonsForDrum(drumIndex);
        }
    }

    /**
     * Copy the current sequence to a new sequence
     *
     * @param drumIndex The drum index to copy
     */
    private void copyToNewSequence(int drumIndex) {
        // Implementation for copying sequence to a new one
        logger.info("Copying sequence for drum index {} to a new sequence.", drumIndex);
    }

    /**
     * Double the current pattern for the given drum index
     *
     * @param drumIndex The drum index to double the pattern for
     */
    private void doublePattern(int drumIndex) {
        try {
            int currentLength = sequencer.getPatternLength(drumIndex);
            int maxLength = sequencer.getMaxPatternLength();

            // Safety check - make sure doubling is possible
            if (currentLength * 2 > maxLength) {
                JOptionPane.showMessageDialog(parentPanel,
                        "Cannot double pattern - maximum length would be exceeded.",
                        "Double Pattern",
                        JOptionPane.WARNING_MESSAGE);
                return;
            }

            // Copy the pattern
            boolean[] activeSteps = new boolean[currentLength];
            int[] velocities = new int[currentLength];
            int[] decays = new int[currentLength];
            int[] probabilities = new int[currentLength];
            int[] nudges = new int[currentLength];

            // Get current values
            for (int i = 0; i < currentLength; i++) {
                activeSteps[i] = sequencer.isStepActive(drumIndex, i);
                velocities[i] = sequencer.getStepVelocity(drumIndex, i);
                decays[i] = sequencer.getStepDecay(drumIndex, i);
                probabilities[i] = sequencer.getStepProbability(drumIndex, i);
                nudges[i] = sequencer.getStepNudge(drumIndex, i);
            }

            // Double the pattern length
            int newLength = currentLength * 2;
            sequencer.setPatternLength(drumIndex, newLength);

            // Copy the pattern to the second half
            for (int i = 0; i < currentLength; i++) {
                // Set first half (should already be set, but to be safe)
                sequencer.isStepActive(drumIndex, i);
                sequencer.setStepVelocity(drumIndex, i, velocities[i]);
                sequencer.setStepDecay(drumIndex, i, decays[i]);
                sequencer.setStepProbability(drumIndex, i, probabilities[i]);
                sequencer.setStepNudge(drumIndex, i, nudges[i]);

                // Copy to second half
                int destIndex = i + currentLength;
                if (activeSteps[i]) {
                    sequencer.toggleStep(drumIndex, destIndex); // Set active if original was active
                }
                sequencer.setStepVelocity(drumIndex, destIndex, velocities[i]);
                sequencer.setStepDecay(drumIndex, destIndex, decays[i]);
                sequencer.setStepProbability(drumIndex, destIndex, probabilities[i]);
                sequencer.setStepNudge(drumIndex, destIndex, nudges[i]);
            }

            // Update UI
            CommandBus.getInstance().publish(
                    Commands.DRUM_SEQUENCE_UPDATED,
                    this,
                    null
            );

            // Log the action
            logger.info("Doubled pattern for drum {} from length {} to {}",
                    drumIndex, currentLength, newLength);
        } catch (Exception ex) {
            logger.error("Error doubling pattern: {}", ex.getMessage(), ex);
            JOptionPane.showMessageDialog(parentPanel,
                    "Error doubling pattern: " + ex.getMessage(),
                    "Error",
                    JOptionPane.ERROR_MESSAGE);
        }
    }

    /**
     * Handles the action for commands.
     */
    @Override
    public void onAction(Command action) {
        if (action == null || action.getCommand() == null) return;

        switch (action.getCommand()) {
            case Commands.FILL_PATTERN_SELECTED -> {
                if (action.getData() instanceof Object[] result) {
                    int drumIndex = (Integer) result[0];
                    int startStep = (Integer) result[1];
                    String fillType = (String) result[2];

                    // Call DrumSequenceModifier's method directly
                    boolean success = DrumSequenceModifier.applyFillPattern(
                            sequencer, drumIndex, startStep, fillType);

                    if (success) {
                        // Force UI update
                        parentPanel.updateStepButtonsForDrum(drumIndex);
                        logger.debug("Applied fill pattern {} from step {} for drum {}",
                                fillType, startStep, drumIndex);
                    }
                }
            }

            case Commands.EUCLIDEAN_PATTERN_SELECTED -> {
                if (action.getData() instanceof Object[] result) {
                    int drumIndex = (Integer) result[0];
                    boolean[] pattern = (boolean[]) result[1];

                    // Call DrumSequenceModifier's method directly
                    boolean success = DrumSequenceModifier.applyEuclideanPattern(
                            sequencer, drumIndex, pattern);

                    if (success) {
                        // Force UI update directly through parent panel
                        parentPanel.updateStepButtonsForDrum(drumIndex);
                        logger.info("Successfully applied Euclidean pattern to drum {}", drumIndex);
                    } else {
                        logger.error("Failed to apply Euclidean pattern to drum {}", drumIndex);
                    }
                }
            }

            case Commands.MAX_LENGTH_SELECTED -> {
                if (action.getData() instanceof Integer maxLength) {
                    List<Integer> updatedDrums = DrumSequenceModifier.applyMaxPatternLength(
                            sequencer, maxLength);

                    // Update UI for all affected drums
                    for (int drumIndex : updatedDrums) {
                        parentPanel.updateStepButtonsForDrum(drumIndex);
                    }

                    logger.info("Applied max pattern length {} to {} drums",
                            maxLength, updatedDrums.size());
                }
            }
        }
    }
}<|MERGE_RESOLUTION|>--- conflicted
+++ resolved
@@ -1,579 +1,574 @@
-package com.angrysurfer.beats.widget;
-
-import com.angrysurfer.beats.panel.sequencer.poly.DrumSequencerPanel;
-import com.angrysurfer.core.api.Command;
-import com.angrysurfer.core.api.CommandBus;
-import com.angrysurfer.core.api.Commands;
-import com.angrysurfer.core.api.IBusListener;
-import com.angrysurfer.core.sequencer.DrumSequenceModifier;
-import com.angrysurfer.core.sequencer.DrumSequencer;
-import com.angrysurfer.core.sequencer.SequencerConstants;
-import org.slf4j.Logger;
-import org.slf4j.LoggerFactory;
-
-import javax.swing.*;
-import java.awt.*;
-import java.util.List;
-
-/**
- * Handler for context menu operations on the drum sequencer grid
- */
-public class DrumSequencerGridPanelContextHandler implements IBusListener {
-    private static final Logger logger = LoggerFactory.getLogger(DrumSequencerGridPanelContextHandler.class);
-
-    // References to required components
-    private final DrumSequencer sequencer;
-    private final DrumSequencerPanel parentPanel;
-
-    /**
-     * Create a new context menu handler
-     *
-     * @param sequencer   The drum sequencer
-     * @param parentPanel The parent panel for callbacks
-     */
-    public DrumSequencerGridPanelContextHandler(DrumSequencer sequencer, DrumSequencerPanel parentPanel) {
-        this.sequencer = sequencer;
-        this.parentPanel = parentPanel;
-
-        CommandBus.getInstance().register(this, new String[]{
-                Commands.FILL_PATTERN_SELECTED,
-                Commands.EUCLIDEAN_PATTERN_SELECTED,
-                Commands.MAX_LENGTH_SELECTED
-        });
-
-        logger.debug("DrumSequencerGridPanelContextHandler registered for commands");
-    }
-
-    /**
-     * Applies a pattern that activates every Nth step
-     *
-     * @param sequencer    The drum sequencer to modify
-     * @param drumIndex    The index of the drum to update
-     * @param stepInterval The interval between active steps (2 = every other step)
-     * @return True if pattern was applied successfully
-     */
-    public static boolean applyPatternEveryN(DrumSequencer sequencer, int drumIndex, int stepInterval) {
-        try {
-            int patternLength = sequencer.getPatternLength(drumIndex);
-
-            // Clear existing pattern first - this also resets all parameters
-            DrumSequenceModifier.clearDrumTrack(sequencer, drumIndex);
-
-            // Set every Nth step
-            for (int i = 0; i < patternLength; i += stepInterval) {
-                // Toggle the step to make it active
-                sequencer.toggleStep(drumIndex, i);
-
-                // Always set parameters for activated steps
-                sequencer.setStepVelocity(drumIndex, i, SequencerConstants.DEFAULT_VELOCITY);
-                sequencer.setStepDecay(drumIndex, i, SequencerConstants.DEFAULT_DECAY);
-                sequencer.setStepProbability(drumIndex, i, SequencerConstants.DEFAULT_PROBABILITY);
-
-                // Also set effects parameters
-                sequencer.setStepPan(drumIndex, i, 64); // Center
-                sequencer.setStepChorus(drumIndex, i, 0);
-                sequencer.setStepReverb(drumIndex, i, 0);
-            }
-
-            // Notify UI of changes
-            DrumSequenceModifier.notifyPatternChanged(sequencer, drumIndex);
-
-            logger.info("Applied 1/{} pattern to drum {}", stepInterval, drumIndex);
-            return true;
-        } catch (Exception e) {
-            logger.error("Error applying pattern every {} steps to drum {}", stepInterval, drumIndex, e);
-            return false;
-        }
-    }
-
-    /**
-     * Show context menu for drum grid
-     */
-    public void showContextMenu(Component component, int x, int y, int drumIndex, int step) {
-        JPopupMenu menu = new JPopupMenu();
-
-        // ----- Basic Pattern Operations -----
-        JMenuItem clearRowItem = new JMenuItem("Clear");
-        clearRowItem.addActionListener(e -> parentPanel.clearRow(drumIndex));
-
-        JMenuItem copyItem = new JMenuItem("Copy");
-        copyItem.setEnabled(false); // To be implemented
-        //copyItem.addActionListener(e -> copyPattern(drumIndex));
-
-        JMenuItem pasteItem = new JMenuItem("Paste");
-        pasteItem.setEnabled(false); // To be implemented
-        //pasteItem.addActionListener(e -> pastePattern(drumIndex));
-
-        menu.add(clearRowItem);
-        menu.add(copyItem);
-        menu.add(pasteItem);
-        menu.addSeparator();
-
-        // ----- Pattern Length -----
-        JMenuItem doublePatternItem = new JMenuItem("Double");
-        doublePatternItem.addActionListener(e -> doublePattern(drumIndex));
-        menu.add(doublePatternItem);
-        menu.addSeparator();
-
-        // ----- Direction Submenu -----
-        JMenu directionMenu = new JMenu("Direction");
-
-        JMenuItem forwardItem = new JMenuItem("Forward");
-        forwardItem.addActionListener(e -> {
-            boolean success = DrumSequenceModifier.pushPatternForward(sequencer, drumIndex);
-            if (success) {
-                parentPanel.updateStepButtonsForDrum(drumIndex);
-            }
-        });
-
-        JMenuItem backwardItem = new JMenuItem("Backward");
-        backwardItem.addActionListener(e -> {
-            boolean success = DrumSequenceModifier.pullPatternBackward(sequencer, drumIndex);
-            if (success) {
-                parentPanel.updateStepButtonsForDrum(drumIndex);
-            }
-        });
-
-        JMenuItem bounceItem = new JMenuItem("Bounce");
-        bounceItem.addActionListener(e -> {
-            boolean success = DrumSequenceModifier.createBouncePattern(sequencer, drumIndex);
-            if (success) {
-                parentPanel.updateStepButtonsForDrum(drumIndex);
-            }
-        });
-
-        JMenuItem randomDirItem = new JMenuItem("Random");
-        randomDirItem.addActionListener(e -> {
-            int density = 50; // Default density of 50%
-            boolean success = DrumSequenceModifier.generateRandomPattern(sequencer, drumIndex, density);
-            if (success) {
-                parentPanel.updateStepButtonsForDrum(drumIndex);
-            }
-        });
-
-        directionMenu.add(forwardItem);
-        directionMenu.add(backwardItem);
-        directionMenu.add(bounceItem);
-        directionMenu.add(randomDirItem);
-        menu.add(directionMenu);
-        menu.addSeparator();
-
-        // ----- Fill Submenu -----
-        JMenu fillMenu = new JMenu("Fill");
-
-        JMenuItem fillAllItem = new JMenuItem("All");
-        fillAllItem.addActionListener(e -> {
-            boolean success = DrumSequenceModifier.applyFillPattern(sequencer, drumIndex, 0, "all");
-            if (success) {
-                parentPanel.updateStepButtonsForDrum(drumIndex);
-            }
-        });
-
-        JMenuItem fill2ndItem = new JMenuItem("Every 2nd");
-        fill2ndItem.addActionListener(e -> {
-            boolean success = DrumSequenceModifier.applyPatternEveryN(sequencer, drumIndex, 2);
-            if (success) {
-                parentPanel.updateStepButtonsForDrum(drumIndex);
-            }
-        });
-
-        JMenuItem fill3rdItem = new JMenuItem("Every 3rd");
-        fill3rdItem.addActionListener(e -> {
-            boolean success = DrumSequenceModifier.applyPatternEveryN(sequencer, drumIndex, 3);
-            if (success) {
-                parentPanel.updateStepButtonsForDrum(drumIndex);
-            }
-        });
-
-        JMenuItem fill4thItem = new JMenuItem("Every 4th");
-        fill4thItem.addActionListener(e -> {
-            boolean success = DrumSequenceModifier.applyPatternEveryN(sequencer, drumIndex, 4);
-            if (success) {
-                parentPanel.updateStepButtonsForDrum(drumIndex);
-            }
-        });
-
-<<<<<<< HEAD
-        JMenuItem fill6thItem = new JMenuItem("Every 6th");
-        fill6thItem.addActionListener(e -> {
-            boolean success = DrumSequenceModifier.applyPatternEveryN(sequencer, drumIndex, 6);
-            if (success) {
-                parentPanel.updateStepButtonsForDrum(drumIndex);
-            }
-        });
-
-        JMenuItem fill8thItem = new JMenuItem("Every 8th");
-        fill8thItem.addActionListener(e -> {
-            boolean success = DrumSequenceModifier.applyPatternEveryN(sequencer, drumIndex, 8);
-            if (success) {
-                parentPanel.updateStepButtonsForDrum(drumIndex);
-            }
-        });
-
-=======
->>>>>>> 5276b3e5
-        JMenuItem fillEuclideanItem = new JMenuItem("Euclidean");
-        fillEuclideanItem.addActionListener(e -> {
-            // Use CommandBus for dialog creation - Euclidean for entire row
-            Object[] params = new Object[]{sequencer, drumIndex};
-            CommandBus.getInstance().publish(Commands.SHOW_EUCLIDEAN_DIALOG, this, params);
-        });
-
-        fillMenu.add(fillAllItem);
-        fillMenu.add(fill2ndItem);
-        fillMenu.add(fill3rdItem);
-        fillMenu.add(fill4thItem);
-        fillMenu.add(fill6thItem);
-        fillMenu.add(fill8thItem);
-        fillMenu.addSeparator();
-        fillMenu.add(fillEuclideanItem);
-        menu.add(fillMenu);
-
-        // ----- Fill From Here Submenu -----
-        JMenu fillFromHereMenu = new JMenu("Fill From Here...");
-
-        JMenuItem fillFromHereAllItem = new JMenuItem("All");
-        fillFromHereAllItem.addActionListener(e -> {
-            boolean success = DrumSequenceModifier.applyFillPattern(sequencer, drumIndex, step, "all");
-            if (success) {
-                parentPanel.updateStepButtonsForDrum(drumIndex);
-            }
-        });
-
-        JMenuItem fillFromHere2ndItem = new JMenuItem("Every 2nd");
-        fillFromHere2ndItem.addActionListener(e -> {
-            boolean success = DrumSequenceModifier.applyPatternEveryNFromStep(sequencer, drumIndex, step, 2);
-            if (success) {
-                parentPanel.updateStepButtonsForDrum(drumIndex);
-            }
-        });
-
-        JMenuItem fillFromHere3rdItem = new JMenuItem("Every 3rd");
-        fillFromHere3rdItem.addActionListener(e -> {
-            boolean success = DrumSequenceModifier.applyPatternEveryNFromStep(sequencer, drumIndex, step, 3);
-            if (success) {
-                parentPanel.updateStepButtonsForDrum(drumIndex);
-            }
-        });
-
-        JMenuItem fillFromHere4thItem = new JMenuItem("Every 4th");
-        fillFromHere4thItem.addActionListener(e -> {
-            boolean success = DrumSequenceModifier.applyPatternEveryNFromStep(sequencer, drumIndex, step, 4);
-            if (success) {
-                parentPanel.updateStepButtonsForDrum(drumIndex);
-            }
-        });
-
-<<<<<<< HEAD
-        JMenuItem fillFromHere6thItem = new JMenuItem("Every 6th");
-        fillFromHere6thItem.addActionListener(e -> {
-            boolean success = DrumSequenceModifier.applyPatternEveryNFromStep(sequencer, drumIndex, step, 6);
-            if (success) {
-                parentPanel.updateStepButtonsForDrum(drumIndex);
-            }
-        });
-
-        JMenuItem fillFromHere8thItem = new JMenuItem("Every 8th");
-        fillFromHere8thItem.addActionListener(e -> {
-            boolean success = DrumSequenceModifier.applyPatternEveryNFromStep(sequencer, drumIndex, step, 8);
-            if (success) {
-                parentPanel.updateStepButtonsForDrum(drumIndex);
-            }
-        });
-
-=======
->>>>>>> 5276b3e5
-        JMenuItem fillFromHereEuclideanItem = new JMenuItem("Euclidean");
-        fillFromHereEuclideanItem.addActionListener(e -> {
-            // Use CommandBus for dialog creation - Euclidean from specific step
-            Object[] params = new Object[]{sequencer, drumIndex, step};
-            CommandBus.getInstance().publish(Commands.SHOW_EUCLIDEAN_DIALOG, this, params);
-        });
-
-        fillFromHereMenu.add(fillFromHereAllItem);
-        fillFromHereMenu.add(fillFromHere2ndItem);
-        fillFromHereMenu.add(fillFromHere3rdItem);
-        fillFromHereMenu.add(fillFromHere4thItem);
-        fillFromHereMenu.add(fillFromHere6thItem);
-        fillFromHereMenu.add(fillFromHere8thItem);
-        fillFromHereMenu.addSeparator();
-        fillFromHereMenu.add(fillFromHereEuclideanItem);
-        menu.add(fillFromHereMenu);
-
-        // ----- Fill Params Submenu -----
-        JMenu fillParamsMenu = new JMenu("Fill Params");
-
-        JMenu nudgeMenu = new JMenu("Nudge");
-        JMenuItem randomizeNudgeItem = new JMenuItem("Randomize");
-        randomizeNudgeItem.addActionListener(e -> {
-            boolean success = DrumSequenceModifier.randomizeNudgeValues(sequencer, drumIndex);
-            if (success) {
-                parentPanel.updateStepButtonsForDrum(drumIndex);
-            }
-        });
-        nudgeMenu.add(randomizeNudgeItem);
-
-        JMenu probabilityMenu = new JMenu("Probability");
-        JMenuItem randomizeProbItem = new JMenuItem("Randomize");
-        randomizeProbItem.addActionListener(e -> {
-            boolean success = DrumSequenceModifier.randomizeProbabilities(sequencer, drumIndex);
-            if (success) {
-                parentPanel.updateStepButtonsForDrum(drumIndex);
-            }
-        });
-        probabilityMenu.add(randomizeProbItem);
-
-        JMenu velocityMenu = new JMenu("Velocity");
-        JMenuItem ascendingVelItem = new JMenuItem("Ascending");
-        ascendingVelItem.addActionListener(e -> {
-            boolean success = DrumSequenceModifier.setAscendingVelocities(sequencer, drumIndex);
-            if (success) {
-                parentPanel.updateStepButtonsForDrum(drumIndex);
-            }
-        });
-
-        JMenuItem descendingVelItem = new JMenuItem("Descending");
-        descendingVelItem.addActionListener(e -> {
-            boolean success = DrumSequenceModifier.setDescendingVelocities(sequencer, drumIndex);
-            if (success) {
-                parentPanel.updateStepButtonsForDrum(drumIndex);
-            }
-        });
-
-        JMenuItem randomizeVelItem = new JMenuItem("Randomize");
-        randomizeVelItem.addActionListener(e -> {
-            boolean success = DrumSequenceModifier.randomizeVelocities(sequencer, drumIndex);
-            if (success) {
-                // Update grid buttons
-                parentPanel.updateStepButtonsForDrum(drumIndex);
-
-                // Force refresh of any parameter panels
-                CommandBus.getInstance().publish(
-                        Commands.DRUM_GRID_REFRESH_REQUESTED,
-                        this,
-                        drumIndex
-                );
-            }
-        });
-
-
-        velocityMenu.add(ascendingVelItem);
-        velocityMenu.add(descendingVelItem);
-        velocityMenu.add(randomizeVelItem);
-
-        fillParamsMenu.add(nudgeMenu);
-        fillParamsMenu.add(probabilityMenu);
-        fillParamsMenu.add(velocityMenu);
-        menu.add(fillParamsMenu);
-        menu.addSeparator();
-
-        // ----- Push/Pull Operations -----
-        JMenuItem pullBackItem = new JMenuItem("Pull Back");
-        pullBackItem.addActionListener(e -> {
-            boolean success = DrumSequenceModifier.pullPatternBackward(sequencer, drumIndex);
-            if (success) {
-                parentPanel.updateStepButtonsForDrum(drumIndex);
-            }
-        });
-
-        JMenuItem pushForwardItem = new JMenuItem("Push Forward");
-        pushForwardItem.addActionListener(e -> {
-            boolean success = DrumSequenceModifier.pushPatternForward(sequencer, drumIndex);
-            if (success) {
-                parentPanel.updateStepButtonsForDrum(drumIndex);
-            }
-        });
-
-        menu.add(pullBackItem);
-        menu.add(pushForwardItem);
-
-        // Show menu at the requested position
-        menu.show(component, x, y);
-    }
-
-    /**
-     * Shows a dialog to choose pattern type
-     *
-     * @param drumIndex The drum index to apply the pattern to
-     */
-    private void showPatternDialog(int drumIndex) {
-        Object[] options = {"Every 2nd Step", "Every 3rd Step", "Every 4th Step"};
-        int choice = JOptionPane.showOptionDialog(
-                parentPanel,
-                "Choose pattern type:",
-                "Pattern Generator",
-                JOptionPane.DEFAULT_OPTION,
-                JOptionPane.QUESTION_MESSAGE,
-                null,
-                options,
-                options[0]);
-
-        if (choice >= 0) {
-            applyPatternEveryN(drumIndex, 2 + choice);
-        }
-    }
-
-    /**
-     * Apply a pattern that activates every Nth step
-     *
-     * @param drumIndex The drum index to apply the pattern to
-     * @param n         The step interval
-     */
-    private void applyPatternEveryN(int drumIndex, int n) {
-        boolean success = DrumSequenceModifier.applyPatternEveryN(sequencer, drumIndex, n);
-        if (success) {
-            parentPanel.updateStepButtonsForDrum(drumIndex);
-        }
-    }
-
-    /**
-     * Copy the current sequence to a new sequence
-     *
-     * @param drumIndex The drum index to copy
-     */
-    private void copyToNewSequence(int drumIndex) {
-        // Implementation for copying sequence to a new one
-        logger.info("Copying sequence for drum index {} to a new sequence.", drumIndex);
-    }
-
-    /**
-     * Double the current pattern for the given drum index
-     *
-     * @param drumIndex The drum index to double the pattern for
-     */
-    private void doublePattern(int drumIndex) {
-        try {
-            int currentLength = sequencer.getPatternLength(drumIndex);
-            int maxLength = sequencer.getMaxPatternLength();
-
-            // Safety check - make sure doubling is possible
-            if (currentLength * 2 > maxLength) {
-                JOptionPane.showMessageDialog(parentPanel,
-                        "Cannot double pattern - maximum length would be exceeded.",
-                        "Double Pattern",
-                        JOptionPane.WARNING_MESSAGE);
-                return;
-            }
-
-            // Copy the pattern
-            boolean[] activeSteps = new boolean[currentLength];
-            int[] velocities = new int[currentLength];
-            int[] decays = new int[currentLength];
-            int[] probabilities = new int[currentLength];
-            int[] nudges = new int[currentLength];
-
-            // Get current values
-            for (int i = 0; i < currentLength; i++) {
-                activeSteps[i] = sequencer.isStepActive(drumIndex, i);
-                velocities[i] = sequencer.getStepVelocity(drumIndex, i);
-                decays[i] = sequencer.getStepDecay(drumIndex, i);
-                probabilities[i] = sequencer.getStepProbability(drumIndex, i);
-                nudges[i] = sequencer.getStepNudge(drumIndex, i);
-            }
-
-            // Double the pattern length
-            int newLength = currentLength * 2;
-            sequencer.setPatternLength(drumIndex, newLength);
-
-            // Copy the pattern to the second half
-            for (int i = 0; i < currentLength; i++) {
-                // Set first half (should already be set, but to be safe)
-                sequencer.isStepActive(drumIndex, i);
-                sequencer.setStepVelocity(drumIndex, i, velocities[i]);
-                sequencer.setStepDecay(drumIndex, i, decays[i]);
-                sequencer.setStepProbability(drumIndex, i, probabilities[i]);
-                sequencer.setStepNudge(drumIndex, i, nudges[i]);
-
-                // Copy to second half
-                int destIndex = i + currentLength;
-                if (activeSteps[i]) {
-                    sequencer.toggleStep(drumIndex, destIndex); // Set active if original was active
-                }
-                sequencer.setStepVelocity(drumIndex, destIndex, velocities[i]);
-                sequencer.setStepDecay(drumIndex, destIndex, decays[i]);
-                sequencer.setStepProbability(drumIndex, destIndex, probabilities[i]);
-                sequencer.setStepNudge(drumIndex, destIndex, nudges[i]);
-            }
-
-            // Update UI
-            CommandBus.getInstance().publish(
-                    Commands.DRUM_SEQUENCE_UPDATED,
-                    this,
-                    null
-            );
-
-            // Log the action
-            logger.info("Doubled pattern for drum {} from length {} to {}",
-                    drumIndex, currentLength, newLength);
-        } catch (Exception ex) {
-            logger.error("Error doubling pattern: {}", ex.getMessage(), ex);
-            JOptionPane.showMessageDialog(parentPanel,
-                    "Error doubling pattern: " + ex.getMessage(),
-                    "Error",
-                    JOptionPane.ERROR_MESSAGE);
-        }
-    }
-
-    /**
-     * Handles the action for commands.
-     */
-    @Override
-    public void onAction(Command action) {
-        if (action == null || action.getCommand() == null) return;
-
-        switch (action.getCommand()) {
-            case Commands.FILL_PATTERN_SELECTED -> {
-                if (action.getData() instanceof Object[] result) {
-                    int drumIndex = (Integer) result[0];
-                    int startStep = (Integer) result[1];
-                    String fillType = (String) result[2];
-
-                    // Call DrumSequenceModifier's method directly
-                    boolean success = DrumSequenceModifier.applyFillPattern(
-                            sequencer, drumIndex, startStep, fillType);
-
-                    if (success) {
-                        // Force UI update
-                        parentPanel.updateStepButtonsForDrum(drumIndex);
-                        logger.debug("Applied fill pattern {} from step {} for drum {}",
-                                fillType, startStep, drumIndex);
-                    }
-                }
-            }
-
-            case Commands.EUCLIDEAN_PATTERN_SELECTED -> {
-                if (action.getData() instanceof Object[] result) {
-                    int drumIndex = (Integer) result[0];
-                    boolean[] pattern = (boolean[]) result[1];
-
-                    // Call DrumSequenceModifier's method directly
-                    boolean success = DrumSequenceModifier.applyEuclideanPattern(
-                            sequencer, drumIndex, pattern);
-
-                    if (success) {
-                        // Force UI update directly through parent panel
-                        parentPanel.updateStepButtonsForDrum(drumIndex);
-                        logger.info("Successfully applied Euclidean pattern to drum {}", drumIndex);
-                    } else {
-                        logger.error("Failed to apply Euclidean pattern to drum {}", drumIndex);
-                    }
-                }
-            }
-
-            case Commands.MAX_LENGTH_SELECTED -> {
-                if (action.getData() instanceof Integer maxLength) {
-                    List<Integer> updatedDrums = DrumSequenceModifier.applyMaxPatternLength(
-                            sequencer, maxLength);
-
-                    // Update UI for all affected drums
-                    for (int drumIndex : updatedDrums) {
-                        parentPanel.updateStepButtonsForDrum(drumIndex);
-                    }
-
-                    logger.info("Applied max pattern length {} to {} drums",
-                            maxLength, updatedDrums.size());
-                }
-            }
-        }
-    }
+package com.angrysurfer.beats.widget;
+
+import com.angrysurfer.beats.panel.sequencer.poly.DrumSequencerPanel;
+import com.angrysurfer.core.api.Command;
+import com.angrysurfer.core.api.CommandBus;
+import com.angrysurfer.core.api.Commands;
+import com.angrysurfer.core.api.IBusListener;
+import com.angrysurfer.core.sequencer.DrumSequenceModifier;
+import com.angrysurfer.core.sequencer.DrumSequencer;
+import com.angrysurfer.core.sequencer.SequencerConstants;
+import org.slf4j.Logger;
+import org.slf4j.LoggerFactory;
+
+import javax.swing.*;
+import java.awt.*;
+import java.util.List;
+
+/**
+ * Handler for context menu operations on the drum sequencer grid
+ */
+public class DrumSequencerGridPanelContextHandler implements IBusListener {
+    private static final Logger logger = LoggerFactory.getLogger(DrumSequencerGridPanelContextHandler.class);
+
+    // References to required components
+    private final DrumSequencer sequencer;
+    private final DrumSequencerPanel parentPanel;
+
+    /**
+     * Create a new context menu handler
+     *
+     * @param sequencer   The drum sequencer
+     * @param parentPanel The parent panel for callbacks
+     */
+    public DrumSequencerGridPanelContextHandler(DrumSequencer sequencer, DrumSequencerPanel parentPanel) {
+        this.sequencer = sequencer;
+        this.parentPanel = parentPanel;
+
+        CommandBus.getInstance().register(this, new String[]{
+                Commands.FILL_PATTERN_SELECTED,
+                Commands.EUCLIDEAN_PATTERN_SELECTED,
+                Commands.MAX_LENGTH_SELECTED
+        });
+
+        logger.debug("DrumSequencerGridPanelContextHandler registered for commands");
+    }
+
+    /**
+     * Applies a pattern that activates every Nth step
+     *
+     * @param sequencer    The drum sequencer to modify
+     * @param drumIndex    The index of the drum to update
+     * @param stepInterval The interval between active steps (2 = every other step)
+     * @return True if pattern was applied successfully
+     */
+    public static boolean applyPatternEveryN(DrumSequencer sequencer, int drumIndex, int stepInterval) {
+        try {
+            int patternLength = sequencer.getPatternLength(drumIndex);
+
+            // Clear existing pattern first - this also resets all parameters
+            DrumSequenceModifier.clearDrumTrack(sequencer, drumIndex);
+
+            // Set every Nth step
+            for (int i = 0; i < patternLength; i += stepInterval) {
+                // Toggle the step to make it active
+                sequencer.toggleStep(drumIndex, i);
+
+                // Always set parameters for activated steps
+                sequencer.setStepVelocity(drumIndex, i, SequencerConstants.DEFAULT_VELOCITY);
+                sequencer.setStepDecay(drumIndex, i, SequencerConstants.DEFAULT_DECAY);
+                sequencer.setStepProbability(drumIndex, i, SequencerConstants.DEFAULT_PROBABILITY);
+
+                // Also set effects parameters
+                sequencer.setStepPan(drumIndex, i, 64); // Center
+                sequencer.setStepChorus(drumIndex, i, 0);
+                sequencer.setStepReverb(drumIndex, i, 0);
+            }
+
+            // Notify UI of changes
+            DrumSequenceModifier.notifyPatternChanged(sequencer, drumIndex);
+
+            logger.info("Applied 1/{} pattern to drum {}", stepInterval, drumIndex);
+            return true;
+        } catch (Exception e) {
+            logger.error("Error applying pattern every {} steps to drum {}", stepInterval, drumIndex, e);
+            return false;
+        }
+    }
+
+    /**
+     * Show context menu for drum grid
+     */
+    public void showContextMenu(Component component, int x, int y, int drumIndex, int step) {
+        JPopupMenu menu = new JPopupMenu();
+
+        // ----- Basic Pattern Operations -----
+        JMenuItem clearRowItem = new JMenuItem("Clear");
+        clearRowItem.addActionListener(e -> parentPanel.clearRow(drumIndex));
+
+        JMenuItem copyItem = new JMenuItem("Copy");
+        copyItem.setEnabled(false); // To be implemented
+        //copyItem.addActionListener(e -> copyPattern(drumIndex));
+
+        JMenuItem pasteItem = new JMenuItem("Paste");
+        pasteItem.setEnabled(false); // To be implemented
+        //pasteItem.addActionListener(e -> pastePattern(drumIndex));
+
+        menu.add(clearRowItem);
+        menu.add(copyItem);
+        menu.add(pasteItem);
+        menu.addSeparator();
+
+        // ----- Pattern Length -----
+        JMenuItem doublePatternItem = new JMenuItem("Double");
+        doublePatternItem.addActionListener(e -> doublePattern(drumIndex));
+        menu.add(doublePatternItem);
+        menu.addSeparator();
+
+        // ----- Direction Submenu -----
+        JMenu directionMenu = new JMenu("Direction");
+
+
+        JMenuItem forwardItem = new JMenuItem("Forward");
+        forwardItem.addActionListener(e -> {
+            boolean success = DrumSequenceModifier.pushPatternForward(sequencer, drumIndex);
+            if (success) {
+                parentPanel.updateStepButtonsForDrum(drumIndex);
+            }
+        });
+
+        JMenuItem backwardItem = new JMenuItem("Backward");
+        backwardItem.addActionListener(e -> {
+            boolean success = DrumSequenceModifier.pullPatternBackward(sequencer, drumIndex);
+            if (success) {
+                parentPanel.updateStepButtonsForDrum(drumIndex);
+            }
+        });
+
+        JMenuItem bounceItem = new JMenuItem("Bounce");
+        bounceItem.addActionListener(e -> {
+            boolean success = DrumSequenceModifier.createBouncePattern(sequencer, drumIndex);
+            if (success) {
+                parentPanel.updateStepButtonsForDrum(drumIndex);
+            }
+        });
+
+        JMenuItem randomDirItem = new JMenuItem("Random");
+        randomDirItem.addActionListener(e -> {
+            int density = 50; // Default density of 50%
+            boolean success = DrumSequenceModifier.generateRandomPattern(sequencer, drumIndex, density);
+            if (success) {
+                parentPanel.updateStepButtonsForDrum(drumIndex);
+            }
+        });
+
+        directionMenu.add(forwardItem);
+        directionMenu.add(backwardItem);
+        directionMenu.add(bounceItem);
+        directionMenu.add(randomDirItem);
+        menu.add(directionMenu);
+        menu.addSeparator();
+
+        // ----- Fill Submenu -----
+        JMenu fillMenu = new JMenu("Fill");
+
+        JMenuItem fillAllItem = new JMenuItem("All");
+        fillAllItem.addActionListener(e -> {
+            boolean success = DrumSequenceModifier.applyFillPattern(sequencer, drumIndex, 0, "all");
+            if (success) {
+                parentPanel.updateStepButtonsForDrum(drumIndex);
+            }
+        });
+
+        JMenuItem fill2ndItem = new JMenuItem("Every 2nd");
+        fill2ndItem.addActionListener(e -> {
+            boolean success = DrumSequenceModifier.applyPatternEveryN(sequencer, drumIndex, 2);
+            if (success) {
+                parentPanel.updateStepButtonsForDrum(drumIndex);
+            }
+        });
+
+        JMenuItem fill3rdItem = new JMenuItem("Every 3rd");
+        fill3rdItem.addActionListener(e -> {
+            boolean success = DrumSequenceModifier.applyPatternEveryN(sequencer, drumIndex, 3);
+            if (success) {
+                parentPanel.updateStepButtonsForDrum(drumIndex);
+            }
+        });
+
+        JMenuItem fill4thItem = new JMenuItem("Every 4th");
+        fill4thItem.addActionListener(e -> {
+            boolean success = DrumSequenceModifier.applyPatternEveryN(sequencer, drumIndex, 4);
+            if (success) {
+                parentPanel.updateStepButtonsForDrum(drumIndex);
+            }
+        });
+
+        JMenuItem fill6thItem = new JMenuItem("Every 6th");
+        fill6thItem.addActionListener(e -> {
+            boolean success = DrumSequenceModifier.applyPatternEveryN(sequencer, drumIndex, 6);
+            if (success) {
+                parentPanel.updateStepButtonsForDrum(drumIndex);
+            }
+        });
+
+        JMenuItem fill8thItem = new JMenuItem("Every 8th");
+        fill8thItem.addActionListener(e -> {
+            boolean success = DrumSequenceModifier.applyPatternEveryN(sequencer, drumIndex, 8);
+            if (success) {
+                parentPanel.updateStepButtonsForDrum(drumIndex);
+            }
+        });
+
+        JMenuItem fillEuclideanItem = new JMenuItem("Euclidean");
+        fillEuclideanItem.addActionListener(e -> {
+            // Use CommandBus for dialog creation - Euclidean for entire row
+            Object[] params = new Object[]{sequencer, drumIndex};
+            CommandBus.getInstance().publish(Commands.SHOW_EUCLIDEAN_DIALOG, this, params);
+        });
+
+        fillMenu.add(fillAllItem);
+        fillMenu.add(fill2ndItem);
+        fillMenu.add(fill3rdItem);
+        fillMenu.add(fill4thItem);
+        fillMenu.add(fill6thItem);
+        fillMenu.add(fill8thItem);
+        fillMenu.addSeparator();
+        fillMenu.add(fillEuclideanItem);
+        menu.add(fillMenu);
+
+        // ----- Fill From Here Submenu -----
+        JMenu fillFromHereMenu = new JMenu("Fill From Here...");
+
+        JMenuItem fillFromHereAllItem = new JMenuItem("All");
+        fillFromHereAllItem.addActionListener(e -> {
+            boolean success = DrumSequenceModifier.applyFillPattern(sequencer, drumIndex, step, "all");
+            if (success) {
+                parentPanel.updateStepButtonsForDrum(drumIndex);
+            }
+        });
+
+        JMenuItem fillFromHere2ndItem = new JMenuItem("Every 2nd");
+        fillFromHere2ndItem.addActionListener(e -> {
+            boolean success = DrumSequenceModifier.applyPatternEveryNFromStep(sequencer, drumIndex, step, 2);
+            if (success) {
+                parentPanel.updateStepButtonsForDrum(drumIndex);
+            }
+        });
+
+        JMenuItem fillFromHere3rdItem = new JMenuItem("Every 3rd");
+        fillFromHere3rdItem.addActionListener(e -> {
+            boolean success = DrumSequenceModifier.applyPatternEveryNFromStep(sequencer, drumIndex, step, 3);
+            if (success) {
+                parentPanel.updateStepButtonsForDrum(drumIndex);
+            }
+        });
+
+        JMenuItem fillFromHere4thItem = new JMenuItem("Every 4th");
+        fillFromHere4thItem.addActionListener(e -> {
+            boolean success = DrumSequenceModifier.applyPatternEveryNFromStep(sequencer, drumIndex, step, 4);
+            if (success) {
+                parentPanel.updateStepButtonsForDrum(drumIndex);
+            }
+        });
+
+        JMenuItem fillFromHere6thItem = new JMenuItem("Every 6th");
+        fillFromHere6thItem.addActionListener(e -> {
+            boolean success = DrumSequenceModifier.applyPatternEveryNFromStep(sequencer, drumIndex, step, 6);
+            if (success) {
+                parentPanel.updateStepButtonsForDrum(drumIndex);
+            }
+        });
+
+        JMenuItem fillFromHere8thItem = new JMenuItem("Every 8th");
+        fillFromHere8thItem.addActionListener(e -> {
+            boolean success = DrumSequenceModifier.applyPatternEveryNFromStep(sequencer, drumIndex, step, 8);
+            if (success) {
+                parentPanel.updateStepButtonsForDrum(drumIndex);
+            }
+        });
+
+        JMenuItem fillFromHereEuclideanItem = new JMenuItem("Euclidean");
+        fillFromHereEuclideanItem.addActionListener(e -> {
+            // Use CommandBus for dialog creation - Euclidean from specific step
+            Object[] params = new Object[]{sequencer, drumIndex, step};
+            CommandBus.getInstance().publish(Commands.SHOW_EUCLIDEAN_DIALOG, this, params);
+        });
+
+        fillFromHereMenu.add(fillFromHereAllItem);
+        fillFromHereMenu.add(fillFromHere2ndItem);
+        fillFromHereMenu.add(fillFromHere3rdItem);
+        fillFromHereMenu.add(fillFromHere4thItem);
+        fillFromHereMenu.add(fillFromHere6thItem);
+        fillFromHereMenu.add(fillFromHere8thItem);
+        fillFromHereMenu.addSeparator();
+        fillFromHereMenu.add(fillFromHereEuclideanItem);
+        menu.add(fillFromHereMenu);
+
+        // ----- Fill Params Submenu -----
+        JMenu fillParamsMenu = new JMenu("Fill Params");
+
+        JMenu nudgeMenu = new JMenu("Nudge");
+        JMenuItem randomizeNudgeItem = new JMenuItem("Randomize");
+        randomizeNudgeItem.addActionListener(e -> {
+            boolean success = DrumSequenceModifier.randomizeNudgeValues(sequencer, drumIndex);
+            if (success) {
+                parentPanel.updateStepButtonsForDrum(drumIndex);
+            }
+        });
+        nudgeMenu.add(randomizeNudgeItem);
+
+        JMenu probabilityMenu = new JMenu("Probability");
+        JMenuItem randomizeProbItem = new JMenuItem("Randomize");
+        randomizeProbItem.addActionListener(e -> {
+            boolean success = DrumSequenceModifier.randomizeProbabilities(sequencer, drumIndex);
+            if (success) {
+                parentPanel.updateStepButtonsForDrum(drumIndex);
+            }
+        });
+        probabilityMenu.add(randomizeProbItem);
+
+        JMenu velocityMenu = new JMenu("Velocity");
+        JMenuItem ascendingVelItem = new JMenuItem("Ascending");
+        ascendingVelItem.addActionListener(e -> {
+            boolean success = DrumSequenceModifier.setAscendingVelocities(sequencer, drumIndex);
+            if (success) {
+                parentPanel.updateStepButtonsForDrum(drumIndex);
+            }
+        });
+
+        JMenuItem descendingVelItem = new JMenuItem("Descending");
+        descendingVelItem.addActionListener(e -> {
+            boolean success = DrumSequenceModifier.setDescendingVelocities(sequencer, drumIndex);
+            if (success) {
+                parentPanel.updateStepButtonsForDrum(drumIndex);
+            }
+        });
+
+        JMenuItem randomizeVelItem = new JMenuItem("Randomize");
+        randomizeVelItem.addActionListener(e -> {
+            boolean success = DrumSequenceModifier.randomizeVelocities(sequencer, drumIndex);
+            if (success) {
+                // Update grid buttons
+                parentPanel.updateStepButtonsForDrum(drumIndex);
+
+                // Force refresh of any parameter panels
+                CommandBus.getInstance().publish(
+                        Commands.DRUM_GRID_REFRESH_REQUESTED,
+                        this,
+                        drumIndex
+                );
+            }
+        });
+
+
+        velocityMenu.add(ascendingVelItem);
+        velocityMenu.add(descendingVelItem);
+        velocityMenu.add(randomizeVelItem);
+
+        fillParamsMenu.add(nudgeMenu);
+        fillParamsMenu.add(probabilityMenu);
+        fillParamsMenu.add(velocityMenu);
+        menu.add(fillParamsMenu);
+        menu.addSeparator();
+
+        // ----- Push/Pull Operations -----
+        JMenuItem pullBackItem = new JMenuItem("Pull Back");
+        pullBackItem.addActionListener(e -> {
+            boolean success = DrumSequenceModifier.pullPatternBackward(sequencer, drumIndex);
+            if (success) {
+                parentPanel.updateStepButtonsForDrum(drumIndex);
+            }
+        });
+
+        JMenuItem pushForwardItem = new JMenuItem("Push Forward");
+        pushForwardItem.addActionListener(e -> {
+            boolean success = DrumSequenceModifier.pushPatternForward(sequencer, drumIndex);
+            if (success) {
+                parentPanel.updateStepButtonsForDrum(drumIndex);
+            }
+        });
+
+        menu.add(pullBackItem);
+        menu.add(pushForwardItem);
+
+        // Show menu at the requested position
+        menu.show(component, x, y);
+    }
+
+    /**
+     * Shows a dialog to choose pattern type
+     *
+     * @param drumIndex The drum index to apply the pattern to
+     */
+    private void showPatternDialog(int drumIndex) {
+        Object[] options = {"Every 2nd Step", "Every 3rd Step", "Every 4th Step"};
+        int choice = JOptionPane.showOptionDialog(
+                parentPanel,
+                "Choose pattern type:",
+                "Pattern Generator",
+                JOptionPane.DEFAULT_OPTION,
+                JOptionPane.QUESTION_MESSAGE,
+                null,
+                options,
+                options[0]);
+
+        if (choice >= 0) {
+            applyPatternEveryN(drumIndex, 2 + choice);
+        }
+    }
+
+    /**
+     * Apply a pattern that activates every Nth step
+     *
+     * @param drumIndex The drum index to apply the pattern to
+     * @param n         The step interval
+     */
+    private void applyPatternEveryN(int drumIndex, int n) {
+        boolean success = DrumSequenceModifier.applyPatternEveryN(sequencer, drumIndex, n);
+        if (success) {
+            parentPanel.updateStepButtonsForDrum(drumIndex);
+        }
+    }
+
+    /**
+     * Copy the current sequence to a new sequence
+     *
+     * @param drumIndex The drum index to copy
+     */
+    private void copyToNewSequence(int drumIndex) {
+        // Implementation for copying sequence to a new one
+        logger.info("Copying sequence for drum index {} to a new sequence.", drumIndex);
+    }
+
+    /**
+     * Double the current pattern for the given drum index
+     *
+     * @param drumIndex The drum index to double the pattern for
+     */
+    private void doublePattern(int drumIndex) {
+        try {
+            int currentLength = sequencer.getPatternLength(drumIndex);
+            int maxLength = sequencer.getMaxPatternLength();
+
+            // Safety check - make sure doubling is possible
+            if (currentLength * 2 > maxLength) {
+                JOptionPane.showMessageDialog(parentPanel,
+                        "Cannot double pattern - maximum length would be exceeded.",
+                        "Double Pattern",
+                        JOptionPane.WARNING_MESSAGE);
+                return;
+            }
+
+            // Copy the pattern
+            boolean[] activeSteps = new boolean[currentLength];
+            int[] velocities = new int[currentLength];
+            int[] decays = new int[currentLength];
+            int[] probabilities = new int[currentLength];
+            int[] nudges = new int[currentLength];
+
+            // Get current values
+            for (int i = 0; i < currentLength; i++) {
+                activeSteps[i] = sequencer.isStepActive(drumIndex, i);
+                velocities[i] = sequencer.getStepVelocity(drumIndex, i);
+                decays[i] = sequencer.getStepDecay(drumIndex, i);
+                probabilities[i] = sequencer.getStepProbability(drumIndex, i);
+                nudges[i] = sequencer.getStepNudge(drumIndex, i);
+            }
+
+            // Double the pattern length
+            int newLength = currentLength * 2;
+            sequencer.setPatternLength(drumIndex, newLength);
+
+            // Copy the pattern to the second half
+            for (int i = 0; i < currentLength; i++) {
+                // Set first half (should already be set, but to be safe)
+                sequencer.isStepActive(drumIndex, i);
+                sequencer.setStepVelocity(drumIndex, i, velocities[i]);
+                sequencer.setStepDecay(drumIndex, i, decays[i]);
+                sequencer.setStepProbability(drumIndex, i, probabilities[i]);
+                sequencer.setStepNudge(drumIndex, i, nudges[i]);
+
+                // Copy to second half
+                int destIndex = i + currentLength;
+                if (activeSteps[i]) {
+                    sequencer.toggleStep(drumIndex, destIndex); // Set active if original was active
+                }
+                sequencer.setStepVelocity(drumIndex, destIndex, velocities[i]);
+                sequencer.setStepDecay(drumIndex, destIndex, decays[i]);
+                sequencer.setStepProbability(drumIndex, destIndex, probabilities[i]);
+                sequencer.setStepNudge(drumIndex, destIndex, nudges[i]);
+            }
+
+            // Update UI
+            CommandBus.getInstance().publish(
+                    Commands.DRUM_SEQUENCE_UPDATED,
+                    this,
+                    null
+            );
+
+            // Log the action
+            logger.info("Doubled pattern for drum {} from length {} to {}",
+                    drumIndex, currentLength, newLength);
+        } catch (Exception ex) {
+            logger.error("Error doubling pattern: {}", ex.getMessage(), ex);
+            JOptionPane.showMessageDialog(parentPanel,
+                    "Error doubling pattern: " + ex.getMessage(),
+                    "Error",
+                    JOptionPane.ERROR_MESSAGE);
+        }
+    }
+
+    /**
+     * Handles the action for commands.
+     */
+    @Override
+    public void onAction(Command action) {
+        if (action == null || action.getCommand() == null) return;
+
+        switch (action.getCommand()) {
+            case Commands.FILL_PATTERN_SELECTED -> {
+                if (action.getData() instanceof Object[] result) {
+                    int drumIndex = (Integer) result[0];
+                    int startStep = (Integer) result[1];
+                    String fillType = (String) result[2];
+
+                    // Call DrumSequenceModifier's method directly
+                    boolean success = DrumSequenceModifier.applyFillPattern(
+                            sequencer, drumIndex, startStep, fillType);
+
+                    if (success) {
+                        // Force UI update
+                        parentPanel.updateStepButtonsForDrum(drumIndex);
+                        logger.debug("Applied fill pattern {} from step {} for drum {}",
+                                fillType, startStep, drumIndex);
+                    }
+                }
+            }
+
+            case Commands.EUCLIDEAN_PATTERN_SELECTED -> {
+                if (action.getData() instanceof Object[] result) {
+                    int drumIndex = (Integer) result[0];
+                    boolean[] pattern = (boolean[]) result[1];
+
+                    // Call DrumSequenceModifier's method directly
+                    boolean success = DrumSequenceModifier.applyEuclideanPattern(
+                            sequencer, drumIndex, pattern);
+
+                    if (success) {
+                        // Force UI update directly through parent panel
+                        parentPanel.updateStepButtonsForDrum(drumIndex);
+                        logger.info("Successfully applied Euclidean pattern to drum {}", drumIndex);
+                    } else {
+                        logger.error("Failed to apply Euclidean pattern to drum {}", drumIndex);
+                    }
+                }
+            }
+
+            case Commands.MAX_LENGTH_SELECTED -> {
+                if (action.getData() instanceof Integer maxLength) {
+                    List<Integer> updatedDrums = DrumSequenceModifier.applyMaxPatternLength(
+                            sequencer, maxLength);
+
+                    // Update UI for all affected drums
+                    for (int drumIndex : updatedDrums) {
+                        parentPanel.updateStepButtonsForDrum(drumIndex);
+                    }
+
+                    logger.info("Applied max pattern length {} to {} drums",
+                            maxLength, updatedDrums.size());
+                }
+            }
+        }
+    }
 }
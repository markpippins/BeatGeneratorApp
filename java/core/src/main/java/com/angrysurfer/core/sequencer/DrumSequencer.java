--- conflicted
+++ resolved
@@ -1,1578 +1,1575 @@
-package com.angrysurfer.core.sequencer;
-
-import java.util.Arrays;
-import java.util.function.Consumer;
-
-import org.slf4j.Logger;
-import org.slf4j.LoggerFactory;
-
-import com.angrysurfer.core.api.Command;
-import com.angrysurfer.core.api.CommandBus;
-import com.angrysurfer.core.api.Commands;
-import com.angrysurfer.core.api.IBusListener;
-import com.angrysurfer.core.api.StatusUpdate;
-import com.angrysurfer.core.api.TimingBus;
-import com.angrysurfer.core.model.Direction;
-import com.angrysurfer.core.model.InstrumentWrapper;
-import com.angrysurfer.core.model.Strike;
-import com.angrysurfer.core.redis.RedisService;
-import com.angrysurfer.core.service.DrumSequencerManager;
-import com.angrysurfer.core.service.InternalSynthManager;
-import com.angrysurfer.core.service.SessionManager;
-
-import lombok.Getter;
-import lombok.Setter;
-
-/**
- * Core sequencer engine that handles drum pattern sequencing and playback with
- * individual parameters per drum pad.
- */
-@Getter
-@Setter
-public class DrumSequencer implements IBusListener {
-
-    private static final Logger logger = LoggerFactory.getLogger(DrumSequencer.class);
-
-    // Constants
-    public static final int DRUM_PAD_COUNT = 16; // Number of drum pads
-    public static final int MIDI_DRUM_NOTE_OFFSET = 36; // First drum pad note number
-    public static final int DEFAULT_VELOCITY = 100; // Default note velocity
-    public static final int DEFAULT_DECAY = 60; // Default note decay
-    public static final int DEFAULT_PROBABILITY = 100; // Default step probability (%)
-    public static final int MIN_SWING = 50; // Minimum swing percentage
-    public static final int MAX_SWING = 75; // Maximum swing percentage
-
-    // Instance variables
-    private int maxSteps = 64; // Maximum pattern length
-    private int defaultPatternLength = 32; // Default pattern length
-
-    // MIDI and music constants
-    private static final int MIDI_DRUM_CHANNEL = 9; // Standard MIDI drum channel
-    private static final int MAX_MIDI_VELOCITY = 127; // Maximum MIDI velocity
-
-    // Default values for parameters
-    private static final int DEFAULT_TICKS_PER_BEAT = 24; // Default timing fallback
-    private static final int DEFAULT_MASTER_TEMPO = 96; // Default master tempo
-
-    // Swing parameters
-    private static final int NO_SWING = 50; // Percentage value for no swing
-<<<<<<< HEAD
-    public static final int MAX_SWING = 99; // Maximum swing percentage
-    public static final int MIN_SWING = 25; // Minimum swing percentage
-    
-=======
-
->>>>>>> ef5831c4
-    // Pattern generation parameters
-    private static final int MAX_DENSITY = 10; // Maximum density for pattern generation
-
-    // Button dimensions
-    private static final int DRUM_PAD_SIZE = 28; // Standard drum pad button size
-
-    // Global sequencing state
-    private long tickCounter = 0; // Count ticks
-    private int beatCounter = 0; // Count beats
-    private int ticksPerStep = 24; // Base ticks per step
-    private boolean isPlaying = false; // Global play state
-    private int absoluteStep = 0; // Global step counter independent of individual drum steps
-
-    private long drumSequenceId = -1;
-
-    // Per-drum sequencing state
-    private int[] currentStep; // Current step for each drum
-    private boolean[] patternCompleted; // Pattern completion flag for each drum
-    private long[] nextStepTick; // Next step trigger tick for each drum
-
-    // Per-drum pattern parameters
-    private int[] patternLengths; // Pattern length for each drum
-    private Direction[] directions; // Direction for each drum
-    private TimingDivision[] timingDivisions; // Timing for each drum
-    private boolean[] loopingFlags; // Loop setting for each drum
-    private int[] bounceDirections; // 1 for forward, -1 for backward (for bounce mode)
-    private int[] velocities; // Velocity for each drum
-    private int[] originalVelocities; // Saved original velocities for resetting
-
-    // Pattern data storage
-    private boolean[][] patterns; // [drumIndex][stepIndex]
-
-    // Per-step parameter values for each drum
-    private int[][] stepVelocities; // Velocity for each step of each drum [drumIndex][stepIndex]
-    private int[][] stepDecays; // Decay (gate time) for each step [drumIndex][stepIndex]
-    private int[][] stepProbabilities; // Probability for each step [drumIndex][stepIndex]
-    private int[][] stepNudges; // Timing nudge for each step [drumIndex][stepIndex]
-
-    // Strike objects for each drum pad
-    private Strike[] players;
-    private InstrumentWrapper[] instruments;
-
-    // Selection state
-    private int selectedPadIndex = 0; // Currently selected drum pad
-
-    // Event handling
-    private Consumer<DrumStepUpdateEvent> stepUpdateListener;
-    private Consumer<NoteEvent> noteEventListener;
-
-    private int masterTempo;
-
-    // Swing parameters
-    private int swingPercentage = 50; // Default swing percentage (50 = no swing)
-    private boolean swingEnabled = false; // Swing enabled flag
-
-    private Consumer<NoteEvent> noteEventPublisher;
-
-    // Add field for next pattern ID
-    private Long nextPatternId = null;
-
-    // Track pattern completion for switching
-    private boolean patternJustCompleted = false;
-
-    public void setNoteEventPublisher(Consumer<NoteEvent> publisher) {
-        this.noteEventPublisher = publisher;
-    }
-
-    /**
-     * Creates a new drum sequencer with per-drum parameters
-     */
-    public DrumSequencer() {
-        // Initialize arrays
-        currentStep = new int[DRUM_PAD_COUNT];
-        patternCompleted = new boolean[DRUM_PAD_COUNT];
-        nextStepTick = new long[DRUM_PAD_COUNT];
-
-        patternLengths = new int[DRUM_PAD_COUNT];
-        directions = new Direction[DRUM_PAD_COUNT];
-        timingDivisions = new TimingDivision[DRUM_PAD_COUNT];
-        loopingFlags = new boolean[DRUM_PAD_COUNT];
-        bounceDirections = new int[DRUM_PAD_COUNT];
-
-        // Initialize velocity arrays
-        velocities = new int[DRUM_PAD_COUNT];
-        originalVelocities = new int[DRUM_PAD_COUNT];
-        Arrays.fill(velocities, DEFAULT_VELOCITY);
-        Arrays.fill(originalVelocities, DEFAULT_VELOCITY);
-
-        // Default values - use instance variables now
-        Arrays.fill(patternLengths, defaultPatternLength); // Changed from DEFAULT_PATTERN_LENGTH
-        Arrays.fill(directions, Direction.FORWARD); // Default to forward
-        Arrays.fill(timingDivisions, TimingDivision.NORMAL); // Default timing
-        Arrays.fill(loopingFlags, true); // Default to looping
-        Arrays.fill(bounceDirections, 1); // Default to forward bounce
-
-        // Initialize masterTempo with default value
-        masterTempo = DEFAULT_MASTER_TEMPO;
-
-        // Initialize patterns with instance variable
-        patterns = new boolean[DRUM_PAD_COUNT][maxSteps]; // Changed from MAX_STEPS
-        stepVelocities = new int[DRUM_PAD_COUNT][maxSteps]; // Changed from MAX_STEPS
-        stepDecays = new int[DRUM_PAD_COUNT][maxSteps]; // Changed from MAX_STEPS
-        stepProbabilities = new int[DRUM_PAD_COUNT][maxSteps]; // Changed from MAX_STEPS
-        stepNudges = new int[DRUM_PAD_COUNT][maxSteps]; // Changed from MAX_STEPS
-
-        // Set default values
-        for (int i = 0; i < DRUM_PAD_COUNT; i++) {
-            for (int j = 0; j < maxSteps; j++) { // Changed from MAX_STEPS
-                stepVelocities[i][j] = DEFAULT_VELOCITY;
-                stepDecays[i][j] = DEFAULT_DECAY;
-                stepProbabilities[i][j] = DEFAULT_PROBABILITY;
-                stepNudges[i][j] = 0; // Default nudge at 0 (no offset)
-            }
-        }
-
-        // Get internal synthesizer from InternalSynthManager
-        javax.sound.midi.Synthesizer synth = InternalSynthManager.getInstance().getSynthesizer();
-
-        // Initialize strikes with proper configuration
-        instruments = new InstrumentWrapper[DRUM_PAD_COUNT];
-        players = new Strike[DRUM_PAD_COUNT];
-
-        for (int i = 0; i < DRUM_PAD_COUNT; i++) {
-            players[i] = new Strike();
-            players[i].setName("Drum " + (i + 1));
-            // Set default root notes - standard GM drum map starting points
-            players[i].setRootNote(MIDI_DRUM_NOTE_OFFSET + i); // Start from MIDI note 36 (C1)
-            // Configure to use drum channel (9)
-            players[i].setChannel(MIDI_DRUM_CHANNEL);
-
-            // Create an InstrumentWrapper for the internal synth
-            instruments[i] = new InstrumentWrapper(players[i].getName(), synth);
-            instruments[i].setDeviceName(synth.getDeviceInfo().getName());
-            instruments[i].setChannels(new Integer[] { MIDI_DRUM_CHANNEL }); // Drum channel
-            instruments[i].setInternal(true);
-
-            logger.info("Created internal synth instrument for drum sequencer: {}", instruments[i].getName());
-
-            // Assign the internal synth instrument
-            players[i].setInstrument(instruments[i]);
-
-            logger.debug("Initialized drum pad {} with note {}", i, MIDI_DRUM_NOTE_OFFSET + i);
-        }
-
-        // Register with command bus
-        CommandBus.getInstance().register(this);
-        TimingBus.getInstance().register(this);
-
-        // Load first saved sequence (if available) instead of default pattern
-        loadFirstSequence();
-    }
-
-    // Add getters and setters for the new instance variables
-    public int getMaxSteps() {
-        return maxSteps;
-    }
-
-    public void setMaxSteps(int maxSteps) {
-        // Add validation to ensure it's a reasonable value
-        if (maxSteps >= 16 && maxSteps <= 128) {
-            this.maxSteps = maxSteps;
-
-            // Resize pattern arrays if needed
-            if (patterns != null && patterns[0].length < maxSteps) {
-                resizePatternArrays(maxSteps);
-            }
-
-            logger.info("Maximum steps changed to: {}", maxSteps);
-        } else {
-            logger.warn("Invalid maxSteps value: {}. Must be between 16 and 128", maxSteps);
-        }
-    }
-
-    public int getDefaultPatternLength() {
-        return defaultPatternLength;
-    }
-
-    public void setDefaultPatternLength(int defaultPatternLength) {
-        // Add validation
-        if (defaultPatternLength > 0 && defaultPatternLength <= maxSteps) {
-            this.defaultPatternLength = defaultPatternLength;
-            logger.info("Default pattern length changed to: {}", defaultPatternLength);
-        } else {
-            logger.warn("Invalid defaultPatternLength: {}. Must be between 1 and {}",
-                    defaultPatternLength, maxSteps);
-        }
-    }
-
-    // Add a method to resize pattern arrays if max steps changes
-    private void resizePatternArrays(int newSize) {
-        // Create new arrays with the new size
-        boolean[][] newPatterns = new boolean[DRUM_PAD_COUNT][newSize];
-        int[][] newStepVelocities = new int[DRUM_PAD_COUNT][newSize];
-        int[][] newStepDecays = new int[DRUM_PAD_COUNT][newSize];
-        int[][] newStepProbabilities = new int[DRUM_PAD_COUNT][newSize];
-        int[][] newStepNudges = new int[DRUM_PAD_COUNT][newSize];
-
-        // Copy existing data
-        for (int i = 0; i < DRUM_PAD_COUNT; i++) {
-            // Determine how many elements to copy
-            int copyLength = Math.min(patterns[i].length, newSize);
-
-            // Copy pattern data
-            System.arraycopy(patterns[i], 0, newPatterns[i], 0, copyLength);
-            System.arraycopy(stepVelocities[i], 0, newStepVelocities[i], 0, copyLength);
-            System.arraycopy(stepDecays[i], 0, newStepDecays[i], 0, copyLength);
-            System.arraycopy(stepProbabilities[i], 0, newStepProbabilities[i], 0, copyLength);
-            System.arraycopy(stepNudges[i], 0, newStepNudges[i], 0, copyLength);
-
-            // Initialize new elements with defaults
-            for (int j = copyLength; j < newSize; j++) {
-                newStepVelocities[i][j] = DEFAULT_VELOCITY;
-                newStepDecays[i][j] = DEFAULT_DECAY;
-                newStepProbabilities[i][j] = DEFAULT_PROBABILITY;
-                newStepNudges[i][j] = 0;
-            }
-        }
-
-        // Replace the old arrays
-        patterns = newPatterns;
-        stepVelocities = newStepVelocities;
-        stepDecays = newStepDecays;
-        stepProbabilities = newStepProbabilities;
-        stepNudges = newStepNudges;
-
-        logger.info("Pattern arrays resized to {}", newSize);
-    }
-
-    /**
-     * Sets the global swing percentage
-     * 
-     * @param percentage Value from 50 (no swing) to 75 (maximum swing)
-     */
-    public void setSwingPercentage(int percentage) {
-        // Limit to valid range
-
-        this.swingPercentage = Math.max(MIN_SWING, Math.min(MAX_SWING, percentage));
-        logger.info("Swing percentage set to: {}", swingPercentage);
-
-        // Notify UI of parameter change
-        CommandBus.getInstance().publish(
-                Commands.DRUM_SEQUENCE_PARAMS_CHANGED,
-                this,
-                -1 // -1 indicates global parameter
-        );
-    }
-
-    public int getSwingPercentage() {
-        return swingPercentage;
-    }
-
-    public void setSwingEnabled(boolean enabled) {
-        this.swingEnabled = enabled;
-        logger.info("Swing enabled: {}", enabled);
-
-        // Notify UI of parameter change
-        CommandBus.getInstance().publish(
-                Commands.DRUM_SEQUENCE_PARAMS_CHANGED,
-                this,
-                -1);
-    }
-
-    public boolean isSwingEnabled() {
-        return swingEnabled;
-    }
-
-    public int getAbsoluteStep() {
-        return absoluteStep;
-    }
-
-    public void setAbsoluteStep(int step) {
-        this.absoluteStep = step;
-    }
-
-    /**
-     * Load a sequence while preserving playback position if sequencer is running
-     * 
-     * @param sequenceId The ID of the sequence to load
-     * @return true if sequence loaded successfully
-     */
-    public boolean loadSequence(long sequenceId) {
-        return loadSequenceWithRepeat(sequenceId);
-    }
-
-    /**
-     * Loads a pattern with smart handling for different pattern lengths:
-     * - Repeats patterns that are even divisions of the default pattern length
-     * - Truncates patterns that are longer than the default pattern length
-     * 
-     * @param patternId The ID of the pattern to load
-     * @return True if load was successful, false otherwise
-     */
-    public boolean loadSequenceWithRepeat(Long patternId) {
-        try {
-            // Get the DrumSequenceData from RedisService
-            DrumSequenceData sequence = RedisService.getInstance().findDrumSequenceById(patternId);
-            if (sequence == null) {
-                logger.warn("Failed to load drum sequence: {}", patternId);
-                return false;
-            }
-            
-            // Store the current pattern ID
-            drumSequenceId = patternId;
-            
-            // Apply the sequence data using the helper method
-            RedisService.getInstance().applyDrumSequenceToSequencer(sequence, this);
-            
-            // Get the loaded pattern length from the sequence data
-            int loadedPatternLength = sequence.getPatternLength();
-            if (loadedPatternLength <= 0) {
-                // Fallback to array length if pattern length isn't stored properly
-                loadedPatternLength = sequence.getPatterns()[0].length;
-            }
-            
-            logger.info("Loaded pattern {} with length: {}, default length: {}", 
-                       patternId, loadedPatternLength, defaultPatternLength);
-            
-            // If we have a valid pattern length, check for repetition opportunities
-            if (loadedPatternLength > 0 && loadedPatternLength < defaultPatternLength) {
-                // Rest of the method remains the same
-                // ...
-            }
-            
-            // Successfully loaded the pattern
-            notifyPatternChanged();
-            return true;
-        } catch (Exception e) {
-            logger.error("Error loading drum sequence {}: {}", patternId, e.getMessage(), e);
-            return false;
-        }
-    }
-
-    /**
-     * Notify listeners that pattern has changed
-     */
-    private void notifyPatternChanged() {
-        CommandBus.getInstance().publish(Commands.DRUM_SEQUENCE_UPDATED, this, drumSequenceId);
-    }
-
-    /**
-     * Modify this method to use our new loadSequence method
-     */
-    private void loadFirstSequence() {
-        try {
-            // Get the manager
-            DrumSequencerManager manager = DrumSequencerManager.getInstance();
-
-            // Get the first sequence ID
-            Long firstId = manager.getFirstSequenceId();
-
-            if (firstId != null) {
-                // Use our new method instead of directly calling manager.loadSequence
-                loadSequence(firstId);
-            } else {
-                logger.info("No saved drum sequences found, using empty pattern");
-            }
-        } catch (Exception e) {
-            logger.error("Error loading initial drum sequence: {}", e.getMessage(), e);
-        }
-    }
-
-    /**
-     * Override the reset method to preserve positions when needed
-     */
-    public void reset(boolean preservePositions) {
-        if (!preservePositions) {
-            // Original full reset behavior
-            Arrays.fill(currentStep, 0);
-            Arrays.fill(patternCompleted, false);
-            Arrays.fill(nextStepTick, 0);
-            Arrays.fill(bounceDirections, 1);
-
-            // Reset global counters
-            tickCounter = 0;
-            beatCounter = 0;
-            absoluteStep = 0; // Reset the absolute step counter
-        } else {
-            // Just reset state flags but keep positions
-            Arrays.fill(patternCompleted, false);
-            Arrays.fill(currentStep, absoluteStep);
-
-            // Don't reset absoluteStep when preserving positions
-
-            // Recalculate next step times
-            for (int i = 0; i < DRUM_PAD_COUNT; i++) {
-                if (timingDivisions[i] != null) {
-                    int calculatedTicksPerStep = calculateTicksPerStep(timingDivisions[i]);
-                    nextStepTick[i] = tickCounter + calculatedTicksPerStep;
-                }
-            }
-        }
-
-        // Force the sequencer to generate an event to update visual indicators
-        if (stepUpdateListener != null) {
-            for (int drumIndex = 0; drumIndex < DRUM_PAD_COUNT; drumIndex++) {
-                stepUpdateListener.accept(new DrumStepUpdateEvent(drumIndex, -1, currentStep[drumIndex]));
-            }
-        }
-
-        logger.debug("Sequencer reset - preservePositions={}", preservePositions);
-    }
-
-    /**
-     * Keep the original reset method for backward compatibility
-     */
-    public void reset() {
-        // Call the new method with preservePositions=false
-        reset(false);
-    }
-
-    /**
-     * Process a timing tick - now handles each drum separately and checks for
-     * pattern completion
-     *
-     * @param tick The current tick count
-     */
-    public void processTick(long tick) {
-        if (!isPlaying) {
-            return;
-        }
-
-        tickCounter = tick;
-
-        // Use the standard timing (first drum's timing) to determine global step
-        // changes
-        int standardTicksPerStep = TimingDivision.NORMAL.getTicksPerBeat();
-
-        // Update absoluteStep based on the tick count - for the global timing
-        if (tick % standardTicksPerStep == 0) {
-            // Increment the absoluteStep (cycle through the maximum pattern length)
-            absoluteStep = (absoluteStep + 1) % maxSteps;
-            // Log the absolute step for debugging
-            logger.debug("Absolute step: {}", absoluteStep);
-        }
-
-        // Reset pattern completion flag at the start of processing
-        patternJustCompleted = false;
-
-        // Process each drum separately
-        for (int drumIndex = 0; drumIndex < DRUM_PAD_COUNT; drumIndex++) {
-            // Skip if no strike configured
-            if (players[drumIndex] == null) {
-                continue;
-            }
-
-            // IMPORTANT: Use each drum's timing division instead of fixed value
-            int drumTicksPerStep = timingDivisions[drumIndex].getTicksPerBeat();
-
-            // Make sure we have a valid minimum value
-            if (drumTicksPerStep <= 0) {
-                drumTicksPerStep = 24; // Emergency fallback
-            }
-
-            // Use modulo instead of next tick calculations - more stable
-            if (tick % drumTicksPerStep == 0) {
-                // Reset pattern completion flag if we're looping
-                if (patternCompleted[drumIndex] && loopingFlags[drumIndex]) {
-                    patternCompleted[drumIndex] = false;
-                }
-
-                // Handle if pattern is completed and not looping
-                if (patternCompleted[drumIndex] && !loopingFlags[drumIndex]) {
-                    continue; // Skip this drum
-                }
-
-                // Process the current step for this drum
-                processStep(drumIndex);
-
-                // Debug log to track progression
-                logger.debug("Drum {} step processed at tick {} (timing: {})",
-                        drumIndex, tick, timingDivisions[drumIndex].getDisplayName());
-            }
-        }
-
-        // Check for pattern completion - this happens when all drums have completed
-        // their patterns at least once in the current cycle
-        boolean allCompleted = true;
-        for (int i = 0; i < DRUM_PAD_COUNT; i++) {
-            if (!patternCompleted[i] && loopingFlags[i]) {
-                allCompleted = false;
-                break;
-            }
-        }
-
-        // If we completed a full cycle and have a next pattern queued
-        if (allCompleted && nextPatternId != null) {
-            patternJustCompleted = true;
-
-            // Switch to next pattern
-            Long currentId = drumSequenceId;
-            loadSequence(nextPatternId);
-
-            // Notify about pattern switch
-            CommandBus.getInstance().publish(
-                    Commands.DRUM_PATTERN_SWITCHED,
-                    this,
-                    new PatternSwitchEvent(currentId, nextPatternId));
-
-            // Clear the next pattern ID (one-shot behavior)
-            nextPatternId = null;
-        }
-    }
-
-    /**
-     * Set the next pattern to automatically switch to when the current pattern
-     * completes
-     * 
-     * @param patternId The ID of the next pattern, or null to disable automatic
-     *                  switching
-     */
-    public void setNextPatternId(Long patternId) {
-        this.nextPatternId = patternId;
-        logger.info("Set next drum pattern ID: {}", patternId);
-    }
-
-    /**
-     * Get the next pattern ID that will be loaded when the current pattern
-     * completes
-     * 
-     * @return The next pattern ID or null if no pattern is queued
-     */
-    public Long getNextPatternId() {
-        return nextPatternId;
-    }
-
-    /**
-     * Process the current step for a drum
-     *
-     * @param drumIndex The drum to process
-     */
-    private void processStep(int drumIndex) {
-        // Get the current step for this drum
-        int step = currentStep[drumIndex];
-
-        // Notify listeners of step update BEFORE playing the sound
-        // This ensures visual indicators match the sound that's about to play
-        if (stepUpdateListener != null) {
-            // FIXED: Use the proper constructor with the required parameters
-            // instead of trying to use setters on a new instance
-            DrumStepUpdateEvent event = new DrumStepUpdateEvent(
-                    drumIndex,
-                    getPreviousStep(drumIndex),
-                    step);
-            stepUpdateListener.accept(event);
-        }
-
-        // Trigger the drum step
-        triggerDrumStep(drumIndex, step);
-
-        // Calculate next step
-        calculateNextStep(drumIndex);
-    }
-
-    /**
-     * Trigger a drum step with per-step parameters
-     *
-     * @param drumIndex The drum pad index
-     * @param stepIndex The step index
-     */
-    private void triggerDrumStep(int drumIndex, int stepIndex) {
-        // First check if the step is active
-        if (patterns[drumIndex][stepIndex]) {
-            // Get the per-step parameters
-            int velocity = stepVelocities[drumIndex][stepIndex];
-            int probability = stepProbabilities[drumIndex][stepIndex];
-            int decay = stepDecays[drumIndex][stepIndex];
-            int nudge = stepNudges[drumIndex][stepIndex];
-
-            // Apply swing to even-numbered steps (odd indices in 0-indexed array)
-            if (swingEnabled && stepIndex % 2 == 1) {
-                // Calculate swing amount based on percentage
-                int swingAmount = calculateSwingAmount(drumIndex);
-                nudge += swingAmount;
-            }
-
-            // Check probability - only play if random number is less than probability
-            if (Math.random() * 100 < probability) {
-                // Apply global velocity scaling
-                int finalVelocity = (int) (velocity * (velocities[drumIndex] / 127.0));
-
-                // Add these safety checks before playing the note
-                if (finalVelocity > 0 && drumIndex >= 0 && drumIndex < players.length) {
-                    Strike player = players[drumIndex];
-
-                    // Check if player exists
-                    if (player != null) {
-                        // Check if player has a valid instrument before trying to play
-                        if (player.getInstrument() == null) {
-                            player.setInstrument(instruments[drumIndex]);
-                            player.setChannel(9);
-                        }
-
-                        if (player.getInstrument() != null) {
-                            // Now safe to trigger the note
-                            if (nudge > 0) {
-                                // Create final copies of variables used in lambda
-                                final int finalNoteNumber = player.getRootNote();
-                                final int finalVelocityCopy = finalVelocity;
-                                final int finalDecay = decay;
-                                final int finalDrumIndex = drumIndex;
-                                final int finalStepIndex = stepIndex;
-                                final int finalNudge = nudge;
-
-                                // Schedule delayed note using executor service
-                                java.util.concurrent.ScheduledExecutorService scheduler = java.util.concurrent.Executors
-                                        .newSingleThreadScheduledExecutor();
-
-                                scheduler.schedule(() -> {
-                                    // Use final copies inside lambda
-                                    player.noteOn(finalNoteNumber, finalVelocityCopy, finalDecay);
-
-                                    publishNoteEvent(finalDrumIndex, finalVelocity, decay);
-                                    // Log for debugging
-                                    logger.debug("Triggered delayed drum {}: step={}, nudge={}ms, vel={}, decay={}",
-                                            finalDrumIndex, finalStepIndex, finalNudge, finalVelocityCopy, finalDecay);
-
-                                    // Shutdown the scheduler since we're done with it
-                                    scheduler.shutdown();
-                                }, nudge, java.util.concurrent.TimeUnit.MILLISECONDS);
-                            } else {
-                                player.noteOn(player.getRootNote(), finalVelocity, decay);
-                                publishNoteEvent(drumIndex, finalVelocity, decay);
-                            }
-                        } else {
-                            // Log warning about missing instrument
-                            logger.warn("No instrument assigned to player for drum " + drumIndex);
-                        }
-                    } else {
-                        // Log warning about missing player
-                        logger.warn("No player assigned for drum " + drumIndex);
-                    }
-                }
-            }
-        }
-    }
-
-    /**
-     * Trigger a note and publish a NoteEvent
-     *
-     * @param drumIndex The drum pad index
-     * @param velocity  The velocity of the note
-     */
-    private void publishNoteEvent(int drumIndex, int velocity, int durationMs) {
-
-        // Add this at the end:
-        if (noteEventPublisher != null) {
-            // Convert drum index back to MIDI note (36=kick, etc.)
-            int midiNote = drumIndex + MIDI_DRUM_NOTE_OFFSET;
-            NoteEvent event = new NoteEvent(midiNote, velocity, durationMs);
-            noteEventPublisher.accept(event);
-        }
-    }
-
-    /**
-     * Calculate swing amount in milliseconds based on current tempo and timing
-     * division
-     */
-    private int calculateSwingAmount(int drumIndex) {
-        // Get session BPM
-        float bpm = SessionManager.getInstance().getActiveSession().getTempoInBPM();
-        if (bpm <= 0)
-            bpm = 120; // Default fallback
-
-        // Calculate step duration in milliseconds
-        TimingDivision division = timingDivisions[drumIndex];
-        float stepDurationMs = 60000f / bpm; // Duration of quarter note in ms
-
-        // Adjust for timing division based on actual enum values
-        switch (division) {
-            case NORMAL -> stepDurationMs *= 1; // No change for normal timing
-            case DOUBLE -> stepDurationMs /= 2; // Double time (faster)
-            case HALF -> stepDurationMs *= 2; // Half time (slower)
-            case QUARTER -> stepDurationMs *= 4; // Quarter time (very slow)
-            case TRIPLET -> stepDurationMs *= 2.0f / 3.0f; // Triplet feel
-            case QUARTER_TRIPLET -> stepDurationMs *= 4.0f / 3.0f; // Quarter note triplets
-            case EIGHTH_TRIPLET -> stepDurationMs *= 1.0f / 3.0f; // Eighth note triplets
-            case SIXTEENTH -> stepDurationMs *= 1.0f / 4.0f; // Sixteenth notes
-            case SIXTEENTH_TRIPLET -> stepDurationMs *= 1.0f / 6.0f; // Sixteenth note triplets
-            case BEBOP -> stepDurationMs *= 1; // Same as normal for swing calculations
-            case FIVE_FOUR -> stepDurationMs *= 5.0f / 4.0f; // 5/4 time
-            case SEVEN_EIGHT -> stepDurationMs *= 7.0f / 8.0f; // 7/8 time
-            case NINE_EIGHT -> stepDurationMs *= 9.0f / 8.0f; // 9/8 time
-            case TWELVE_EIGHT -> stepDurationMs *= 12.0f / 8.0f; // 12/8 time
-            case SIX_FOUR -> stepDurationMs *= 6.0f / 4.0f; // 6/4 time
-        }
-
-        // Calculate swing percentage (convert from 50-75% to 0-25%)
-        float swingFactor = (swingPercentage - 50) / 100f;
-
-        // Return swing amount in milliseconds
-        return (int) (stepDurationMs * swingFactor);
-    }
-
-    /**
-     * Calculate the previous step based on current direction
-     */
-    private int getPreviousStep(int drumIndex) {
-        Direction direction = directions[drumIndex];
-        int currentPos = currentStep[drumIndex];
-        int length = patternLengths[drumIndex];
-
-        return switch (direction) {
-            case FORWARD ->
-                (currentPos + length - 1) % length;
-            case BACKWARD ->
-                (currentPos + 1) % length;
-            case BOUNCE -> {
-                // For bounce, it depends on the current bounce direction
-                if (bounceDirections[drumIndex] > 0) {
-                    yield currentPos > 0 ? currentPos - 1 : 0;
-                } else {
-                    yield currentPos < length - 1 ? currentPos + 1 : length - 1;
-                }
-            }
-            case RANDOM ->
-                currentPos; // For random, just use current position
-        };
-    }
-
-    /**
-     * Calculate the next step for a drum based on its direction
-     *
-     * @param drumIndex The drum to calculate for
-     */
-    private void calculateNextStep(int drumIndex) {
-        Direction direction = directions[drumIndex];
-        int length = patternLengths[drumIndex];
-
-        switch (direction) {
-            case FORWARD -> {
-                currentStep[drumIndex] = (currentStep[drumIndex] + 1) % length;
-
-                // Check for pattern completion
-                if (currentStep[drumIndex] == 0) {
-                    patternCompleted[drumIndex] = true;
-                }
-            }
-            case BACKWARD -> {
-                currentStep[drumIndex] = (currentStep[drumIndex] - 1 + length) % length;
-
-                // Check for pattern completion
-                if (currentStep[drumIndex] == length - 1) {
-                    patternCompleted[drumIndex] = true;
-                }
-            }
-            case BOUNCE -> {
-                // Get bounce direction (1 or -1)
-                int bounce = bounceDirections[drumIndex];
-
-                // Move step
-                currentStep[drumIndex] += bounce;
-
-                // Check bounds and reverse if needed
-                if (currentStep[drumIndex] >= length) {
-                    currentStep[drumIndex] = length - 2;
-                    bounceDirections[drumIndex] = -1;
-                    patternCompleted[drumIndex] = true;
-                } else if (currentStep[drumIndex] < 0) {
-                    currentStep[drumIndex] = 1;
-                    bounceDirections[drumIndex] = 1;
-                    patternCompleted[drumIndex] = true;
-                }
-            }
-            case RANDOM -> {
-                int oldStep = currentStep[drumIndex];
-                // Generate a random step position
-                currentStep[drumIndex] = (int) (Math.random() * length);
-
-                // Ensure we don't get the same step twice in a row
-                if (currentStep[drumIndex] == oldStep && length > 1) {
-                    currentStep[drumIndex] = (currentStep[drumIndex] + 1) % length;
-                }
-
-                // Random is considered complete after each step
-                patternCompleted[drumIndex] = true;
-            }
-        }
-    }
-
-    /**
-     * Advances the step for a specific drum based on its direction
-     * 
-     * @param drumIndex The drum to advance
-     */
-    private void advanceStepForDrum(int drumIndex) {
-        // Use existing calculateNextStep method which already updates currentStep
-        calculateNextStep(drumIndex);
-    }
-
-    /**
-     * Calculates when the next step should occur for a drum
-     * 
-     * @param drumIndex The drum to calculate for
-     */
-    private void calculateNextStepTime(int drumIndex) {
-        if (timingDivisions[drumIndex] != null) {
-            int calculatedTicksPerStep = calculateTicksPerStep(timingDivisions[drumIndex]);
-            nextStepTick[drumIndex] = tickCounter + calculatedTicksPerStep;
-        }
-    }
-
-    /**
-     * Calculate ticks per step based on timing division Fixed to prevent
-     * division by zero or very small values
-     */
-    private int calculateTicksPerStep(TimingDivision timing) {
-        // CRITICAL FIX: Add safety check to prevent division by zero
-        if (masterTempo <= 0) {
-            logger.warn("Invalid masterTempo value ({}), using default of {}", masterTempo, DEFAULT_MASTER_TEMPO);
-            masterTempo = DEFAULT_MASTER_TEMPO; // Emergency fallback
-        }
-
-        double ticksPerBeat = timing.getTicksPerBeat();
-        if (ticksPerBeat <= 0) {
-            logger.warn("Invalid ticksPerBeat value ({}), using default of {}", ticksPerBeat, DEFAULT_TICKS_PER_BEAT);
-            ticksPerBeat = DEFAULT_TICKS_PER_BEAT; // Emergency fallback
-        }
-
-        // Simplified calculation that works consistently
-        int result = (int) (masterTempo / (ticksPerBeat / 24.0));
-
-        // Add safety check for the final result
-        if (result <= 0) {
-            logger.warn("Calculated invalid ticksPerStep ({}), using default of 24", result);
-            result = 24; // Emergency fallback for extreme values
-        }
-
-        return result;
-    }
-
-    /**
-     * Update master tempo from session
-     */
-    public void updateMasterTempo(int sessionTicksPerBeat) {
-        this.masterTempo = sessionTicksPerBeat;
-        logger.info("Updated master tempo to {}", masterTempo);
-
-        // Recalculate all next step timings based on new tempo
-        for (int drumIndex = 0; drumIndex < DRUM_PAD_COUNT; drumIndex++) {
-            if (timingDivisions[drumIndex] != null) {
-                int calculatedTicksPerStep = calculateTicksPerStep(timingDivisions[drumIndex]);
-                nextStepTick[drumIndex] = tickCounter + calculatedTicksPerStep;
-            }
-        }
-    }
-
-    /**
-     * Start playback with proper initialization
-     */
-    public void play() {
-        isPlaying = true;
-
-        // CRITICAL FIX: Reset step positions to ensure consistent playback
-        for (int i = 0; i < DRUM_PAD_COUNT; i++) {
-            // Set all next step ticks to the current tick to trigger immediately
-            nextStepTick[i] = tickCounter;
-
-            // Reset pattern completion flags
-            patternCompleted[i] = false;
-        }
-
-        logger.info("DrumSequencer playback started at tick {}", tickCounter);
-    }
-
-    /**
-     * Stop playback
-     */
-    public void stop() {
-        if (isPlaying) {
-            isPlaying = false;
-            reset();
-            CommandBus.getInstance().publish(Commands.TRANSPORT_STOP, this);
-        }
-    }
-
-    /**
-     * Toggle a pattern step for a drum pad
-     */
-    public void toggleStep(int drumIndex, int step) {
-        if (drumIndex >= 0 && drumIndex < DRUM_PAD_COUNT
-                && step >= 0 && step < maxSteps) {
-            patterns[drumIndex][step] = !patterns[drumIndex][step];
-        }
-    }
-
-    // Getter and setter methods for per-drum parameters
-    public int getPatternLength(int drumIndex) {
-        // Add bounds check
-        if (drumIndex < 0 || drumIndex >= DRUM_PAD_COUNT) {
-            logger.warn("Invalid drum index {} for getPatternLength", drumIndex);
-            return defaultPatternLength; // Return default
-        }
-        return patternLengths[drumIndex];
-    }
-
-    public void setPatternLength(int drumIndex, int length) {
-        if (drumIndex >= 0 && drumIndex < DRUM_PAD_COUNT
-                && length > 0 && length <= maxSteps) {
-            logger.info("Setting pattern length for drum {} to {}", drumIndex, length);
-            patternLengths[drumIndex] = length;
-
-            // Notify UI of parameter change
-            CommandBus.getInstance().publish(
-                    Commands.DRUM_SEQUENCE_PARAMS_CHANGED,
-                    this,
-                    drumIndex);
-        }
-    }
-
-    public Direction getDirection(int drumIndex) {
-        // Add bounds check
-        if (drumIndex < 0 || drumIndex >= DRUM_PAD_COUNT) {
-            logger.warn("Invalid drum index {} for getDirection", drumIndex);
-            return Direction.FORWARD; // Return default
-        }
-        return directions[drumIndex];
-    }
-
-    public void setDirection(int drumIndex, Direction direction) {
-        if (drumIndex >= 0 && drumIndex < DRUM_PAD_COUNT) {
-            directions[drumIndex] = direction;
-
-            // Notify UI of parameter change
-            CommandBus.getInstance().publish(
-                    Commands.DRUM_SEQUENCE_PARAMS_CHANGED,
-                    this,
-                    drumIndex);
-        }
-    }
-
-    public TimingDivision getTimingDivision(int drumIndex) {
-        // Add bounds check
-        if (drumIndex < 0 || drumIndex >= DRUM_PAD_COUNT) {
-            logger.warn("Invalid drum index {} for getTimingDivision", drumIndex);
-            return TimingDivision.NORMAL; // Return default
-        }
-        return timingDivisions[drumIndex];
-    }
-
-    public void setTimingDivision(int drumIndex, TimingDivision division) {
-        if (drumIndex >= 0 && drumIndex < DRUM_PAD_COUNT) {
-            timingDivisions[drumIndex] = division;
-
-            // Notify UI of parameter change
-            CommandBus.getInstance().publish(
-                    Commands.DRUM_SEQUENCE_PARAMS_CHANGED,
-                    this,
-                    drumIndex);
-        }
-    }
-
-    public boolean isLooping(int drumIndex) {
-        // Add bounds check
-        if (drumIndex < 0 || drumIndex >= DRUM_PAD_COUNT) {
-            logger.warn("Invalid drum index {} for isLooping", drumIndex);
-            return true; // Return default
-        }
-        return loopingFlags[drumIndex];
-    }
-
-    public void setLooping(int drumIndex, boolean loop) {
-        if (drumIndex >= 0 && drumIndex < DRUM_PAD_COUNT) {
-            loopingFlags[drumIndex] = loop;
-
-            // Notify UI of parameter change
-            CommandBus.getInstance().publish(
-                    Commands.DRUM_SEQUENCE_PARAMS_CHANGED,
-                    this,
-                    drumIndex);
-        }
-    }
-
-    public int getVelocity(int drumIndex) {
-        if (drumIndex >= 0 && drumIndex < DRUM_PAD_COUNT) {
-            return velocities[drumIndex];
-        }
-        return DEFAULT_VELOCITY; // Default value
-    }
-
-    public void setVelocity(int drumIndex, int velocity) {
-        if (drumIndex >= 0 && drumIndex < DRUM_PAD_COUNT) {
-            // Constrain to valid MIDI range
-            velocity = Math.max(0, Math.min(MAX_MIDI_VELOCITY, velocity));
-            velocities[drumIndex] = velocity;
-
-            // If we have a Strike object for this drum, update its level
-            Strike strike = getStrike(drumIndex);
-            if (strike != null) {
-                strike.setLevel(velocity);
-            }
-
-            // Notify UI of parameter change
-            CommandBus.getInstance().publish(
-                    Commands.DRUM_SEQUENCE_PARAMS_CHANGED,
-                    this,
-                    drumIndex);
-        }
-    }
-
-    public int getStepVelocity(int drumIndex, int stepIndex) {
-        if (drumIndex >= 0 && drumIndex < DRUM_PAD_COUNT && stepIndex >= 0 && stepIndex < maxSteps) {
-            return stepVelocities[drumIndex][stepIndex];
-        }
-        return 0;
-    }
-
-    public void setStepVelocity(int drumIndex, int stepIndex, int velocity) {
-        if (drumIndex >= 0 && drumIndex < DRUM_PAD_COUNT && stepIndex >= 0 && stepIndex < maxSteps) {
-            stepVelocities[drumIndex][stepIndex] = velocity;
-        }
-    }
-
-    public int getStepDecay(int drumIndex, int stepIndex) {
-        if (drumIndex >= 0 && drumIndex < DRUM_PAD_COUNT && stepIndex >= 0 && stepIndex < maxSteps) {
-            return stepDecays[drumIndex][stepIndex];
-        }
-        return 0;
-    }
-
-    public void setStepDecay(int drumIndex, int stepIndex, int decay) {
-        if (drumIndex >= 0 && drumIndex < DRUM_PAD_COUNT && stepIndex >= 0 && stepIndex < maxSteps) {
-            stepDecays[drumIndex][stepIndex] = decay;
-        }
-    }
-
-    public int getStepProbability(int drumIndex, int stepIndex) {
-        if (drumIndex >= 0 && drumIndex < DRUM_PAD_COUNT && stepIndex >= 0 && stepIndex < maxSteps) {
-            return stepProbabilities[drumIndex][stepIndex];
-        }
-        return DEFAULT_PROBABILITY; // Default to 100% if out of bounds
-    }
-
-    public void setStepProbability(int drumIndex, int stepIndex, int probability) {
-        if (drumIndex >= 0 && drumIndex < DRUM_PAD_COUNT && stepIndex >= 0 && stepIndex < maxSteps) {
-            // Clamp value between 0-100
-            stepProbabilities[drumIndex][stepIndex] = Math.max(0, Math.min(100, probability));
-        }
-    }
-
-    public int getStepNudge(int drumIndex, int stepIndex) {
-        if (drumIndex >= 0 && drumIndex < DRUM_PAD_COUNT && stepIndex >= 0 && stepIndex < maxSteps) {
-            return stepNudges[drumIndex][stepIndex];
-        }
-        return 0;
-    }
-
-    public void setStepNudge(int drumIndex, int stepIndex, int nudge) {
-        if (drumIndex >= 0 && drumIndex < DRUM_PAD_COUNT && stepIndex >= 0 && stepIndex < maxSteps) {
-            stepNudges[drumIndex][stepIndex] = nudge;
-        }
-    }
-
-    /**
-     * Set pattern length for the currently selected drum pad
-     *
-     * @param length The new pattern length (1-64)
-     */
-    public void setPatternLength(int length) {
-        logger.info("Setting pattern length for drum {} to {}", selectedPadIndex, length);
-        setPatternLength(selectedPadIndex, length);
-    }
-
-    /**
-     * Set direction for the currently selected drum pad
-     *
-     * @param direction The new direction
-     */
-    public void setDirection(Direction direction) {
-        setDirection(selectedPadIndex, direction);
-    }
-
-    /**
-     * Set timing division for the currently selected drum pad
-     *
-     * @param division The new timing division
-     */
-    public void setTimingDivision(TimingDivision division) {
-        setTimingDivision(selectedPadIndex, division);
-    }
-
-    /**
-     * Set looping for the currently selected drum pad
-     *
-     * @param loop Whether the pattern should loop
-     */
-    public void setLooping(boolean loop) {
-        setLooping(selectedPadIndex, loop);
-    }
-
-    /**
-     * Get pattern length for the currently selected drum pad
-     *
-     * @return The pattern length
-     */
-    public int getPatternLength() {
-        return getPatternLength(selectedPadIndex);
-    }
-
-    /**
-     * Select a drum pad and notify listeners
-     *
-     * @param padIndex The index of the drum pad to select (0-15)
-     */
-    public void selectDrumPad(int padIndex) {
-        // Store old selection
-        int oldSelection = selectedPadIndex;
-
-        // Update selected pad (ensure it's within bounds)
-        if (padIndex >= 0 && padIndex < DRUM_PAD_COUNT) {
-            selectedPadIndex = padIndex;
-            logger.info("Drum pad selected: {} -> {}", oldSelection, selectedPadIndex);
-
-            // Publish selection event on the command bus
-            CommandBus.getInstance().publish(
-                    Commands.DRUM_PAD_SELECTED,
-                    this,
-                    new DrumPadSelectionEvent(oldSelection, selectedPadIndex));
-        } else {
-            logger.warn("Invalid drum pad index: {}", padIndex);
-        }
-    }
-
-    /**
-     * Get the Strike object for a specific drum pad
-     *
-     * @param drumIndex The index of the drum pad (0-15)
-     * @return The Strike object or null if not set
-     */
-    public Strike getStrike(int drumIndex) {
-        if (drumIndex >= 0 && drumIndex < DRUM_PAD_COUNT) {
-            return players[drumIndex];
-        }
-        return null;
-    }
-
-    /**
-     * Set the Strike object for a specific drum pad
-     *
-     * @param drumIndex The index of the drum pad (0-15)
-     * @param strike    The Strike object to associate with the drum pad
-     */
-    public void setStrike(int drumIndex, Strike strike) {
-        if (drumIndex >= 0 && drumIndex < DRUM_PAD_COUNT) {
-            players[drumIndex] = strike;
-        }
-    }
-
-    /**
-     * Check if a specific step is active for a drum
-     *
-     * @param drumIndex The drum pad index
-     * @param stepIndex The step index
-     * @return true if the step is active
-     */
-    public boolean isStepActive(int drumIndex, int stepIndex) {
-        if (drumIndex >= 0 && drumIndex < DRUM_PAD_COUNT
-                && stepIndex >= 0 && stepIndex < maxSteps) {
-            return patterns[drumIndex][stepIndex];
-        }
-        return false;
-    }
-
-    /**
-     * Clear the pattern for all drum pads
-     */
-    public void clearPattern() {
-        for (int drumIndex = 0; drumIndex < DRUM_PAD_COUNT; drumIndex++) {
-            for (int step = 0; step < maxSteps; step++) {
-                patterns[drumIndex][step] = false;
-            }
-        }
-        logger.info("All patterns cleared");
-    }
-
-    /**
-     * Generate a simple pattern for the specified drum
-     *
-     * @param drumIndex The index of the drum pad to generate a pattern for
-     */
-    public void generatePattern(int density) {
-        // Generate pattern for selected drum pad
-        int drumIndex = selectedPadIndex;
-        int length = patternLengths[drumIndex];
-
-        // Clear existing pattern
-        for (int step = 0; step < length; step++) {
-            patterns[drumIndex][step] = false;
-        }
-
-        // Generate new pattern based on density (1-10)
-        int hitsToAdd = Math.max(1, Math.min(MAX_DENSITY, density)) * length / MAX_DENSITY;
-
-        // Always add a hit on the first beat
-        patterns[drumIndex][0] = true;
-        hitsToAdd--;
-
-        // Randomly distribute remaining hits
-        while (hitsToAdd > 0) {
-            int step = (int) (Math.random() * length);
-            if (!patterns[drumIndex][step]) {
-                patterns[drumIndex][step] = true;
-                hitsToAdd--;
-            }
-        }
-
-        // Notify UI of pattern change
-        CommandBus.getInstance().publish(
-                Commands.DRUM_SEQUENCE_PARAMS_CHANGED,
-                this,
-                selectedPadIndex);
-
-        logger.info("Generated pattern for drum {}", selectedPadIndex);
-    }
-
-    /**
-     * Initialize with a simple default pattern
-     */
-    private void initializeDefaultPattern() {
-        // Set up a basic kick/snare pattern on first two drums
-        if (DRUM_PAD_COUNT > 0) {
-            // Kick on quarters (every 4 steps)
-            for (int i = 0; i < 16; i += 4) {
-                patterns[0][i] = true;
-            }
-        }
-
-        if (DRUM_PAD_COUNT > 1) {
-            // Snare on 5 and 13
-            patterns[1][4] = true;
-            patterns[1][12] = true;
-        }
-
-        if (DRUM_PAD_COUNT > 2) {
-            // Hi-hat on even steps
-            for (int i = 0; i < 16; i += 2) {
-                patterns[2][i] = true;
-            }
-        }
-
-        logger.info("Default pattern initialized");
-    }
-
-    /**
-     * Push the pattern forward by one step for the selected drum pad,
-     * wrapping the last step to the first position
-     */
-    public void pushForward() {
-        int drumIndex = selectedPadIndex;
-        int length = patternLengths[drumIndex];
-
-        if (length <= 1) {
-            return; // No need to rotate a single-step pattern
-        }
-
-        // Rotate main pattern (trigger states)
-        boolean lastTrigger = patterns[drumIndex][length - 1];
-        for (int i = length - 1; i > 0; i--) {
-            patterns[drumIndex][i] = patterns[drumIndex][i - 1];
-        }
-        patterns[drumIndex][0] = lastTrigger;
-
-        // Rotate step velocities
-        int lastVelocity = stepVelocities[drumIndex][length - 1];
-        for (int i = length - 1; i > 0; i--) {
-            stepVelocities[drumIndex][i] = stepVelocities[drumIndex][i - 1];
-        }
-        stepVelocities[drumIndex][0] = lastVelocity;
-
-        // Rotate step decays
-        int lastDecay = stepDecays[drumIndex][length - 1];
-        for (int i = length - 1; i > 0; i--) {
-            stepDecays[drumIndex][i] = stepDecays[drumIndex][i - 1];
-        }
-        stepDecays[drumIndex][0] = lastDecay;
-
-        // Rotate step probabilities
-        int lastProbability = stepProbabilities[drumIndex][length - 1];
-        for (int i = length - 1; i > 0; i--) {
-            stepProbabilities[drumIndex][i] = stepProbabilities[drumIndex][i - 1];
-        }
-        stepProbabilities[drumIndex][0] = lastProbability;
-
-        // Rotate step nudges
-        int lastNudge = stepNudges[drumIndex][length - 1];
-        for (int i = length - 1; i > 0; i--) {
-            stepNudges[drumIndex][i] = stepNudges[drumIndex][i - 1];
-        }
-        stepNudges[drumIndex][0] = lastNudge;
-
-        logger.info("Pushed pattern forward for drum {}", drumIndex);
-
-        // Notify UI of pattern change
-        CommandBus.getInstance().publish(
-                Commands.DRUM_SEQUENCE_UPDATED,
-                this,
-                null);
-    }
-
-    /**
-     * Pull the pattern backward by one step for the selected drum pad,
-     * wrapping the first step to the last position
-     */
-    public void pullBackward() {
-        int drumIndex = selectedPadIndex;
-        int length = patternLengths[drumIndex];
-
-        if (length <= 1) {
-            return; // No need to rotate a single-step pattern
-        }
-
-        // Rotate main pattern (trigger states)
-        boolean firstTrigger = patterns[drumIndex][0];
-        for (int i = 0; i < length - 1; i++) {
-            patterns[drumIndex][i] = patterns[drumIndex][i + 1];
-        }
-        patterns[drumIndex][length - 1] = firstTrigger;
-
-        // Rotate step velocities
-        int firstVelocity = stepVelocities[drumIndex][0];
-        for (int i = 0; i < length - 1; i++) {
-            stepVelocities[drumIndex][i] = stepVelocities[drumIndex][i + 1];
-        }
-        stepVelocities[drumIndex][length - 1] = firstVelocity;
-
-        // Rotate step decays
-        int firstDecay = stepDecays[drumIndex][0];
-        for (int i = 0; i < length - 1; i++) {
-            stepDecays[drumIndex][i] = stepDecays[drumIndex][i + 1];
-        }
-        stepDecays[drumIndex][length - 1] = firstDecay;
-
-        // Rotate step probabilities
-        int firstProbability = stepProbabilities[drumIndex][0];
-        for (int i = 0; i < length - 1; i++) {
-            stepProbabilities[drumIndex][i] = stepProbabilities[drumIndex][i + 1];
-        }
-        stepProbabilities[drumIndex][length - 1] = firstProbability;
-
-        // Rotate step nudges
-        int firstNudge = stepNudges[drumIndex][0];
-        for (int i = 0; i < length - 1; i++) {
-            stepNudges[drumIndex][i] = stepNudges[drumIndex][i + 1];
-        }
-        stepNudges[drumIndex][length - 1] = firstNudge;
-
-        logger.info("Pulled pattern backward for drum {}", drumIndex);
-
-        // Notify UI of pattern change
-        CommandBus.getInstance().publish(
-                Commands.DRUM_SEQUENCE_UPDATED,
-                this,
-                null);
-    }
-
-    /**
-     * Required by IBusListener interface
-     */
-    @Override
-    public void onAction(Command action) {
-        if (action == null || action.getCommand() == null) {
-            return;
-        }
-
-        switch (action.getCommand()) {
-            case Commands.TRANSPORT_START -> {
-                isPlaying = true;
-                masterTempo = SessionManager.getInstance().getActiveSession().getTicksPerBeat();
-                reset();
-            }
-            case Commands.TRANSPORT_STOP -> {
-                isPlaying = false;
-                reset();
-            }
-            case Commands.TIMING_UPDATE -> {
-                if (isPlaying && action.getData() instanceof TimingUpdate update) {
-                    if (update.tick() != null) {
-                        processTick(update.tick());
-                    }
-                }
-            }
-            case Commands.UPDATE_TEMPO -> {
-                if (action.getData() instanceof Integer ticksPerBeat) {
-                    updateMasterTempo(ticksPerBeat);
-                } else if (action.getData() instanceof Float) {
-                    // If BPM is sent instead, get ticksPerBeat from session
-                    int tpb = SessionManager.getInstance().getActiveSession().getTicksPerBeat();
-                    updateMasterTempo(tpb);
-                }
-            }
-        }
-    }
-
-    /**
-     * Play a drum note using the Strike for the specified drum pad
-     *
-     * @param drumIndex The drum pad index to play
-     * @param velocity  The velocity to play the note with
-     */
-    public void playDrumNote(int drumIndex, int velocity) {
-        if (drumIndex < 0 || drumIndex >= DRUM_PAD_COUNT) {
-            logger.warn("Invalid drum index: {}", drumIndex);
-            return;
-        }
-
-        Strike strike = players[drumIndex];
-        if (strike == null) {
-            logger.debug("No Strike assigned to drum pad {}", drumIndex);
-            return;
-        }
-
-        if (strike.getInstrument() == null) {
-            strike.setInstrument(instruments[drumIndex]);
-            strike.setChannel(9);
-        }
-
-        if (strike.getInstrument() == null) {
-            logger.debug("No instrument assigned to Strike for drum pad {}", drumIndex);
-            return;
-        }
-
-        int noteNumber = strike.getRootNote();
-        try {
-            // Use the Strike's instrument directly to play the note
-            strike.noteOn(noteNumber, velocity);
-
-            // Still notify listeners for UI updates
-            if (noteEventListener != null) {
-                noteEventListener.accept(new NoteEvent(noteNumber, velocity, 0));
-            }
-        } catch (Exception e) {
-            logger.error("Error playing drum note: {}", e.getMessage(), e);
-        }
-    }
-
-    /**
-     * Process timing updates and trigger notes with nudge delays
-     *
-     * @param update The timing update
-     */
-    private void processTimingUpdate(TimingUpdate update) {
-        // For each drum
-        for (int drumIndex = 0; drumIndex < DRUM_PAD_COUNT; drumIndex++) {
-            // Skip if we're past the next step tick for this drum
-            if (update.tickCount() >= nextStepTick[drumIndex]) {
-                // Get the current step for this drum
-                int stepIndex = currentStep[drumIndex];
-
-                // Check if the step is active in the pattern
-                if (patterns[drumIndex][stepIndex]) {
-                    // Get step parameters
-                    int velocity = stepVelocities[drumIndex][stepIndex];
-                    int probability = stepProbabilities[drumIndex][stepIndex];
-                    int decay = stepDecays[drumIndex][stepIndex];
-                    int nudge = stepNudges[drumIndex][stepIndex];
-
-                    // Apply probability - only play note if random value is below probability
-                    // percentage
-                    if (Math.random() * 100 < probability) {
-                        // Apply velocity scaling using the drum's overall velocity
-                        int finalVelocity = (int) (velocity * (velocities[drumIndex] / 127.0));
-
-                        // Get the player for this drum
-                        Strike player = players[drumIndex];
-
-                        // Only play if player exists, has instrument, and velocity is > 0
-                        if (player != null && player.getInstrument() != null && finalVelocity > 0) {
-                            // Get the note number
-                            int noteNumber = drumIndex + MIDI_DRUM_NOTE_OFFSET; // Default MIDI mapping, adjust as
-                                                                                // needed
-
-                            // Apply nudge delay if specified
-                            if (nudge > 0) {
-                                // Schedule delayed note using executor service
-                                java.util.concurrent.ScheduledExecutorService scheduler = java.util.concurrent.Executors
-                                        .newSingleThreadScheduledExecutor();
-
-                                scheduler.schedule(() -> {
-                                    // Trigger the note with specified parameters after delay
-                                    player.noteOn(noteNumber, finalVelocity, decay);
-
-                                    // Log for debugging
-                                    // logger.debug("Triggered delayed drum {}: step={}, nudge={}ms, vel={},
-                                    // decay={}",
-                                    // drumIndex, stepIndex, nudge, finalVelocity, decay);
-
-                                    // Shutdown the scheduler since we're done with it
-                                    scheduler.shutdown();
-                                }, nudge, java.util.concurrent.TimeUnit.MILLISECONDS);
-                            } else {
-                                // No nudge, play immediately
-                                player.noteOn(noteNumber, finalVelocity, decay);
-
-                                // Log for debugging
-                                logger.debug("Triggered drum {}: step={}, vel={}, decay={}",
-                                        drumIndex, stepIndex, finalVelocity, decay);
-                            }
-                        }
-                    } else {
-                        // Note skipped due to probability
-                        logger.debug("Drum {} step {} skipped due to probability: {}/100",
-                                drumIndex, stepIndex, probability);
-                    }
-                }
-
-                // Update step counter for this drum
-                advanceStepForDrum(drumIndex);
-
-                // Calculate next step time
-                calculateNextStepTime(drumIndex);
-            }
-        }
-    }
+package com.angrysurfer.core.sequencer;
+
+import java.util.Arrays;
+import java.util.function.Consumer;
+
+import org.slf4j.Logger;
+import org.slf4j.LoggerFactory;
+
+import com.angrysurfer.core.api.Command;
+import com.angrysurfer.core.api.CommandBus;
+import com.angrysurfer.core.api.Commands;
+import com.angrysurfer.core.api.IBusListener;
+import com.angrysurfer.core.api.StatusUpdate;
+import com.angrysurfer.core.api.TimingBus;
+import com.angrysurfer.core.model.Direction;
+import com.angrysurfer.core.model.InstrumentWrapper;
+import com.angrysurfer.core.model.Strike;
+import com.angrysurfer.core.redis.RedisService;
+import com.angrysurfer.core.service.DrumSequencerManager;
+import com.angrysurfer.core.service.InternalSynthManager;
+import com.angrysurfer.core.service.SessionManager;
+
+import lombok.Getter;
+import lombok.Setter;
+
+/**
+ * Core sequencer engine that handles drum pattern sequencing and playback with
+ * individual parameters per drum pad.
+ */
+@Getter
+@Setter
+public class DrumSequencer implements IBusListener {
+
+    private static final Logger logger = LoggerFactory.getLogger(DrumSequencer.class);
+
+    // Constants
+    public static final int DRUM_PAD_COUNT = 16; // Number of drum pads
+    public static final int MIDI_DRUM_NOTE_OFFSET = 36; // First drum pad note number
+    public static final int DEFAULT_VELOCITY = 100; // Default note velocity
+    public static final int DEFAULT_DECAY = 60; // Default note decay
+    public static final int DEFAULT_PROBABILITY = 100; // Default step probability (%)
+    public static final int MIN_SWING = 50; // Minimum swing percentage
+    public static final int MAX_SWING = 75; // Maximum swing percentage
+
+    // Instance variables
+    private int maxSteps = 64; // Maximum pattern length
+    private int defaultPatternLength = 32; // Default pattern length
+
+    // MIDI and music constants
+    private static final int MIDI_DRUM_CHANNEL = 9; // Standard MIDI drum channel
+    private static final int MAX_MIDI_VELOCITY = 127; // Maximum MIDI velocity
+
+    // Default values for parameters
+    private static final int DEFAULT_TICKS_PER_BEAT = 24; // Default timing fallback
+    private static final int DEFAULT_MASTER_TEMPO = 96; // Default master tempo
+
+    // Swing parameters
+    private static final int NO_SWING = 50; // Percentage value for no swing
+    public static final int MAX_SWING = 99; // Maximum swing percentage
+    public static final int MIN_SWING = 25; // Minimum swing percentage
+    
+
+    // Pattern generation parameters
+    private static final int MAX_DENSITY = 10; // Maximum density for pattern generation
+
+    // Button dimensions
+    private static final int DRUM_PAD_SIZE = 28; // Standard drum pad button size
+
+    // Global sequencing state
+    private long tickCounter = 0; // Count ticks
+    private int beatCounter = 0; // Count beats
+    private int ticksPerStep = 24; // Base ticks per step
+    private boolean isPlaying = false; // Global play state
+    private int absoluteStep = 0; // Global step counter independent of individual drum steps
+
+    private long drumSequenceId = -1;
+
+    // Per-drum sequencing state
+    private int[] currentStep; // Current step for each drum
+    private boolean[] patternCompleted; // Pattern completion flag for each drum
+    private long[] nextStepTick; // Next step trigger tick for each drum
+
+    // Per-drum pattern parameters
+    private int[] patternLengths; // Pattern length for each drum
+    private Direction[] directions; // Direction for each drum
+    private TimingDivision[] timingDivisions; // Timing for each drum
+    private boolean[] loopingFlags; // Loop setting for each drum
+    private int[] bounceDirections; // 1 for forward, -1 for backward (for bounce mode)
+    private int[] velocities; // Velocity for each drum
+    private int[] originalVelocities; // Saved original velocities for resetting
+
+    // Pattern data storage
+    private boolean[][] patterns; // [drumIndex][stepIndex]
+
+    // Per-step parameter values for each drum
+    private int[][] stepVelocities; // Velocity for each step of each drum [drumIndex][stepIndex]
+    private int[][] stepDecays; // Decay (gate time) for each step [drumIndex][stepIndex]
+    private int[][] stepProbabilities; // Probability for each step [drumIndex][stepIndex]
+    private int[][] stepNudges; // Timing nudge for each step [drumIndex][stepIndex]
+
+    // Strike objects for each drum pad
+    private Strike[] players;
+    private InstrumentWrapper[] instruments;
+
+    // Selection state
+    private int selectedPadIndex = 0; // Currently selected drum pad
+
+    // Event handling
+    private Consumer<DrumStepUpdateEvent> stepUpdateListener;
+    private Consumer<NoteEvent> noteEventListener;
+
+    private int masterTempo;
+
+    // Swing parameters
+    private int swingPercentage = 50; // Default swing percentage (50 = no swing)
+    private boolean swingEnabled = false; // Swing enabled flag
+
+    private Consumer<NoteEvent> noteEventPublisher;
+
+    // Add field for next pattern ID
+    private Long nextPatternId = null;
+
+    // Track pattern completion for switching
+    private boolean patternJustCompleted = false;
+
+    public void setNoteEventPublisher(Consumer<NoteEvent> publisher) {
+        this.noteEventPublisher = publisher;
+    }
+
+    /**
+     * Creates a new drum sequencer with per-drum parameters
+     */
+    public DrumSequencer() {
+        // Initialize arrays
+        currentStep = new int[DRUM_PAD_COUNT];
+        patternCompleted = new boolean[DRUM_PAD_COUNT];
+        nextStepTick = new long[DRUM_PAD_COUNT];
+
+        patternLengths = new int[DRUM_PAD_COUNT];
+        directions = new Direction[DRUM_PAD_COUNT];
+        timingDivisions = new TimingDivision[DRUM_PAD_COUNT];
+        loopingFlags = new boolean[DRUM_PAD_COUNT];
+        bounceDirections = new int[DRUM_PAD_COUNT];
+
+        // Initialize velocity arrays
+        velocities = new int[DRUM_PAD_COUNT];
+        originalVelocities = new int[DRUM_PAD_COUNT];
+        Arrays.fill(velocities, DEFAULT_VELOCITY);
+        Arrays.fill(originalVelocities, DEFAULT_VELOCITY);
+
+        // Default values - use instance variables now
+        Arrays.fill(patternLengths, defaultPatternLength); // Changed from DEFAULT_PATTERN_LENGTH
+        Arrays.fill(directions, Direction.FORWARD); // Default to forward
+        Arrays.fill(timingDivisions, TimingDivision.NORMAL); // Default timing
+        Arrays.fill(loopingFlags, true); // Default to looping
+        Arrays.fill(bounceDirections, 1); // Default to forward bounce
+
+        // Initialize masterTempo with default value
+        masterTempo = DEFAULT_MASTER_TEMPO;
+
+        // Initialize patterns with instance variable
+        patterns = new boolean[DRUM_PAD_COUNT][maxSteps]; // Changed from MAX_STEPS
+        stepVelocities = new int[DRUM_PAD_COUNT][maxSteps]; // Changed from MAX_STEPS
+        stepDecays = new int[DRUM_PAD_COUNT][maxSteps]; // Changed from MAX_STEPS
+        stepProbabilities = new int[DRUM_PAD_COUNT][maxSteps]; // Changed from MAX_STEPS
+        stepNudges = new int[DRUM_PAD_COUNT][maxSteps]; // Changed from MAX_STEPS
+
+        // Set default values
+        for (int i = 0; i < DRUM_PAD_COUNT; i++) {
+            for (int j = 0; j < maxSteps; j++) { // Changed from MAX_STEPS
+                stepVelocities[i][j] = DEFAULT_VELOCITY;
+                stepDecays[i][j] = DEFAULT_DECAY;
+                stepProbabilities[i][j] = DEFAULT_PROBABILITY;
+                stepNudges[i][j] = 0; // Default nudge at 0 (no offset)
+            }
+        }
+
+        // Get internal synthesizer from InternalSynthManager
+        javax.sound.midi.Synthesizer synth = InternalSynthManager.getInstance().getSynthesizer();
+
+        // Initialize strikes with proper configuration
+        instruments = new InstrumentWrapper[DRUM_PAD_COUNT];
+        players = new Strike[DRUM_PAD_COUNT];
+
+        for (int i = 0; i < DRUM_PAD_COUNT; i++) {
+            players[i] = new Strike();
+            players[i].setName("Drum " + (i + 1));
+            // Set default root notes - standard GM drum map starting points
+            players[i].setRootNote(MIDI_DRUM_NOTE_OFFSET + i); // Start from MIDI note 36 (C1)
+            // Configure to use drum channel (9)
+            players[i].setChannel(MIDI_DRUM_CHANNEL);
+
+            // Create an InstrumentWrapper for the internal synth
+            instruments[i] = new InstrumentWrapper(players[i].getName(), synth);
+            instruments[i].setDeviceName(synth.getDeviceInfo().getName());
+            instruments[i].setChannels(new Integer[] { MIDI_DRUM_CHANNEL }); // Drum channel
+            instruments[i].setInternal(true);
+
+            logger.info("Created internal synth instrument for drum sequencer: {}", instruments[i].getName());
+
+            // Assign the internal synth instrument
+            players[i].setInstrument(instruments[i]);
+
+            logger.debug("Initialized drum pad {} with note {}", i, MIDI_DRUM_NOTE_OFFSET + i);
+        }
+
+        // Register with command bus
+        CommandBus.getInstance().register(this);
+        TimingBus.getInstance().register(this);
+
+        // Load first saved sequence (if available) instead of default pattern
+        loadFirstSequence();
+    }
+
+    // Add getters and setters for the new instance variables
+    public int getMaxSteps() {
+        return maxSteps;
+    }
+
+    public void setMaxSteps(int maxSteps) {
+        // Add validation to ensure it's a reasonable value
+        if (maxSteps >= 16 && maxSteps <= 128) {
+            this.maxSteps = maxSteps;
+
+            // Resize pattern arrays if needed
+            if (patterns != null && patterns[0].length < maxSteps) {
+                resizePatternArrays(maxSteps);
+            }
+
+            logger.info("Maximum steps changed to: {}", maxSteps);
+        } else {
+            logger.warn("Invalid maxSteps value: {}. Must be between 16 and 128", maxSteps);
+        }
+    }
+
+    public int getDefaultPatternLength() {
+        return defaultPatternLength;
+    }
+
+    public void setDefaultPatternLength(int defaultPatternLength) {
+        // Add validation
+        if (defaultPatternLength > 0 && defaultPatternLength <= maxSteps) {
+            this.defaultPatternLength = defaultPatternLength;
+            logger.info("Default pattern length changed to: {}", defaultPatternLength);
+        } else {
+            logger.warn("Invalid defaultPatternLength: {}. Must be between 1 and {}",
+                    defaultPatternLength, maxSteps);
+        }
+    }
+
+    // Add a method to resize pattern arrays if max steps changes
+    private void resizePatternArrays(int newSize) {
+        // Create new arrays with the new size
+        boolean[][] newPatterns = new boolean[DRUM_PAD_COUNT][newSize];
+        int[][] newStepVelocities = new int[DRUM_PAD_COUNT][newSize];
+        int[][] newStepDecays = new int[DRUM_PAD_COUNT][newSize];
+        int[][] newStepProbabilities = new int[DRUM_PAD_COUNT][newSize];
+        int[][] newStepNudges = new int[DRUM_PAD_COUNT][newSize];
+
+        // Copy existing data
+        for (int i = 0; i < DRUM_PAD_COUNT; i++) {
+            // Determine how many elements to copy
+            int copyLength = Math.min(patterns[i].length, newSize);
+
+            // Copy pattern data
+            System.arraycopy(patterns[i], 0, newPatterns[i], 0, copyLength);
+            System.arraycopy(stepVelocities[i], 0, newStepVelocities[i], 0, copyLength);
+            System.arraycopy(stepDecays[i], 0, newStepDecays[i], 0, copyLength);
+            System.arraycopy(stepProbabilities[i], 0, newStepProbabilities[i], 0, copyLength);
+            System.arraycopy(stepNudges[i], 0, newStepNudges[i], 0, copyLength);
+
+            // Initialize new elements with defaults
+            for (int j = copyLength; j < newSize; j++) {
+                newStepVelocities[i][j] = DEFAULT_VELOCITY;
+                newStepDecays[i][j] = DEFAULT_DECAY;
+                newStepProbabilities[i][j] = DEFAULT_PROBABILITY;
+                newStepNudges[i][j] = 0;
+            }
+        }
+
+        // Replace the old arrays
+        patterns = newPatterns;
+        stepVelocities = newStepVelocities;
+        stepDecays = newStepDecays;
+        stepProbabilities = newStepProbabilities;
+        stepNudges = newStepNudges;
+
+        logger.info("Pattern arrays resized to {}", newSize);
+    }
+
+    /**
+     * Sets the global swing percentage
+     * 
+     * @param percentage Value from 50 (no swing) to 75 (maximum swing)
+     */
+    public void setSwingPercentage(int percentage) {
+        // Limit to valid range
+
+        this.swingPercentage = Math.max(MIN_SWING, Math.min(MAX_SWING, percentage));
+        logger.info("Swing percentage set to: {}", swingPercentage);
+
+        // Notify UI of parameter change
+        CommandBus.getInstance().publish(
+                Commands.DRUM_SEQUENCE_PARAMS_CHANGED,
+                this,
+                -1 // -1 indicates global parameter
+        );
+    }
+
+    public int getSwingPercentage() {
+        return swingPercentage;
+    }
+
+    public void setSwingEnabled(boolean enabled) {
+        this.swingEnabled = enabled;
+        logger.info("Swing enabled: {}", enabled);
+
+        // Notify UI of parameter change
+        CommandBus.getInstance().publish(
+                Commands.DRUM_SEQUENCE_PARAMS_CHANGED,
+                this,
+                -1);
+    }
+
+    public boolean isSwingEnabled() {
+        return swingEnabled;
+    }
+
+    public int getAbsoluteStep() {
+        return absoluteStep;
+    }
+
+    public void setAbsoluteStep(int step) {
+        this.absoluteStep = step;
+    }
+
+    /**
+     * Load a sequence while preserving playback position if sequencer is running
+     * 
+     * @param sequenceId The ID of the sequence to load
+     * @return true if sequence loaded successfully
+     */
+    public boolean loadSequence(long sequenceId) {
+        return loadSequenceWithRepeat(sequenceId);
+    }
+
+    /**
+     * Loads a pattern with smart handling for different pattern lengths:
+     * - Repeats patterns that are even divisions of the default pattern length
+     * - Truncates patterns that are longer than the default pattern length
+     * 
+     * @param patternId The ID of the pattern to load
+     * @return True if load was successful, false otherwise
+     */
+    public boolean loadSequenceWithRepeat(Long patternId) {
+        try {
+            // Get the DrumSequenceData from RedisService
+            DrumSequenceData sequence = RedisService.getInstance().findDrumSequenceById(patternId);
+            if (sequence == null) {
+                logger.warn("Failed to load drum sequence: {}", patternId);
+                return false;
+            }
+            
+            // Store the current pattern ID
+            drumSequenceId = patternId;
+            
+            // Apply the sequence data using the helper method
+            RedisService.getInstance().applyDrumSequenceToSequencer(sequence, this);
+            
+            // Get the loaded pattern length from the sequence data
+            int loadedPatternLength = sequence.getPatternLength();
+            if (loadedPatternLength <= 0) {
+                // Fallback to array length if pattern length isn't stored properly
+                loadedPatternLength = sequence.getPatterns()[0].length;
+            }
+            
+            logger.info("Loaded pattern {} with length: {}, default length: {}", 
+                       patternId, loadedPatternLength, defaultPatternLength);
+            
+            // If we have a valid pattern length, check for repetition opportunities
+            if (loadedPatternLength > 0 && loadedPatternLength < defaultPatternLength) {
+                // Rest of the method remains the same
+                // ...
+            }
+            
+            // Successfully loaded the pattern
+            notifyPatternChanged();
+            return true;
+        } catch (Exception e) {
+            logger.error("Error loading drum sequence {}: {}", patternId, e.getMessage(), e);
+            return false;
+        }
+    }
+
+    /**
+     * Notify listeners that pattern has changed
+     */
+    private void notifyPatternChanged() {
+        CommandBus.getInstance().publish(Commands.DRUM_SEQUENCE_UPDATED, this, drumSequenceId);
+    }
+
+    /**
+     * Modify this method to use our new loadSequence method
+     */
+    private void loadFirstSequence() {
+        try {
+            // Get the manager
+            DrumSequencerManager manager = DrumSequencerManager.getInstance();
+
+            // Get the first sequence ID
+            Long firstId = manager.getFirstSequenceId();
+
+            if (firstId != null) {
+                // Use our new method instead of directly calling manager.loadSequence
+                loadSequence(firstId);
+            } else {
+                logger.info("No saved drum sequences found, using empty pattern");
+            }
+        } catch (Exception e) {
+            logger.error("Error loading initial drum sequence: {}", e.getMessage(), e);
+        }
+    }
+
+    /**
+     * Override the reset method to preserve positions when needed
+     */
+    public void reset(boolean preservePositions) {
+        if (!preservePositions) {
+            // Original full reset behavior
+            Arrays.fill(currentStep, 0);
+            Arrays.fill(patternCompleted, false);
+            Arrays.fill(nextStepTick, 0);
+            Arrays.fill(bounceDirections, 1);
+
+            // Reset global counters
+            tickCounter = 0;
+            beatCounter = 0;
+            absoluteStep = 0; // Reset the absolute step counter
+        } else {
+            // Just reset state flags but keep positions
+            Arrays.fill(patternCompleted, false);
+            Arrays.fill(currentStep, absoluteStep);
+
+            // Don't reset absoluteStep when preserving positions
+
+            // Recalculate next step times
+            for (int i = 0; i < DRUM_PAD_COUNT; i++) {
+                if (timingDivisions[i] != null) {
+                    int calculatedTicksPerStep = calculateTicksPerStep(timingDivisions[i]);
+                    nextStepTick[i] = tickCounter + calculatedTicksPerStep;
+                }
+            }
+        }
+
+        // Force the sequencer to generate an event to update visual indicators
+        if (stepUpdateListener != null) {
+            for (int drumIndex = 0; drumIndex < DRUM_PAD_COUNT; drumIndex++) {
+                stepUpdateListener.accept(new DrumStepUpdateEvent(drumIndex, -1, currentStep[drumIndex]));
+            }
+        }
+
+        logger.debug("Sequencer reset - preservePositions={}", preservePositions);
+    }
+
+    /**
+     * Keep the original reset method for backward compatibility
+     */
+    public void reset() {
+        // Call the new method with preservePositions=false
+        reset(false);
+    }
+
+    /**
+     * Process a timing tick - now handles each drum separately and checks for
+     * pattern completion
+     *
+     * @param tick The current tick count
+     */
+    public void processTick(long tick) {
+        if (!isPlaying) {
+            return;
+        }
+
+        tickCounter = tick;
+
+        // Use the standard timing (first drum's timing) to determine global step
+        // changes
+        int standardTicksPerStep = TimingDivision.NORMAL.getTicksPerBeat();
+
+        // Update absoluteStep based on the tick count - for the global timing
+        if (tick % standardTicksPerStep == 0) {
+            // Increment the absoluteStep (cycle through the maximum pattern length)
+            absoluteStep = (absoluteStep + 1) % maxSteps;
+            // Log the absolute step for debugging
+            logger.debug("Absolute step: {}", absoluteStep);
+        }
+
+        // Reset pattern completion flag at the start of processing
+        patternJustCompleted = false;
+
+        // Process each drum separately
+        for (int drumIndex = 0; drumIndex < DRUM_PAD_COUNT; drumIndex++) {
+            // Skip if no strike configured
+            if (players[drumIndex] == null) {
+                continue;
+            }
+
+            // IMPORTANT: Use each drum's timing division instead of fixed value
+            int drumTicksPerStep = timingDivisions[drumIndex].getTicksPerBeat();
+
+            // Make sure we have a valid minimum value
+            if (drumTicksPerStep <= 0) {
+                drumTicksPerStep = 24; // Emergency fallback
+            }
+
+            // Use modulo instead of next tick calculations - more stable
+            if (tick % drumTicksPerStep == 0) {
+                // Reset pattern completion flag if we're looping
+                if (patternCompleted[drumIndex] && loopingFlags[drumIndex]) {
+                    patternCompleted[drumIndex] = false;
+                }
+
+                // Handle if pattern is completed and not looping
+                if (patternCompleted[drumIndex] && !loopingFlags[drumIndex]) {
+                    continue; // Skip this drum
+                }
+
+                // Process the current step for this drum
+                processStep(drumIndex);
+
+                // Debug log to track progression
+                logger.debug("Drum {} step processed at tick {} (timing: {})",
+                        drumIndex, tick, timingDivisions[drumIndex].getDisplayName());
+            }
+        }
+
+        // Check for pattern completion - this happens when all drums have completed
+        // their patterns at least once in the current cycle
+        boolean allCompleted = true;
+        for (int i = 0; i < DRUM_PAD_COUNT; i++) {
+            if (!patternCompleted[i] && loopingFlags[i]) {
+                allCompleted = false;
+                break;
+            }
+        }
+
+        // If we completed a full cycle and have a next pattern queued
+        if (allCompleted && nextPatternId != null) {
+            patternJustCompleted = true;
+
+            // Switch to next pattern
+            Long currentId = drumSequenceId;
+            loadSequence(nextPatternId);
+
+            // Notify about pattern switch
+            CommandBus.getInstance().publish(
+                    Commands.DRUM_PATTERN_SWITCHED,
+                    this,
+                    new PatternSwitchEvent(currentId, nextPatternId));
+
+            // Clear the next pattern ID (one-shot behavior)
+            nextPatternId = null;
+        }
+    }
+
+    /**
+     * Set the next pattern to automatically switch to when the current pattern
+     * completes
+     * 
+     * @param patternId The ID of the next pattern, or null to disable automatic
+     *                  switching
+     */
+    public void setNextPatternId(Long patternId) {
+        this.nextPatternId = patternId;
+        logger.info("Set next drum pattern ID: {}", patternId);
+    }
+
+    /**
+     * Get the next pattern ID that will be loaded when the current pattern
+     * completes
+     * 
+     * @return The next pattern ID or null if no pattern is queued
+     */
+    public Long getNextPatternId() {
+        return nextPatternId;
+    }
+
+    /**
+     * Process the current step for a drum
+     *
+     * @param drumIndex The drum to process
+     */
+    private void processStep(int drumIndex) {
+        // Get the current step for this drum
+        int step = currentStep[drumIndex];
+
+        // Notify listeners of step update BEFORE playing the sound
+        // This ensures visual indicators match the sound that's about to play
+        if (stepUpdateListener != null) {
+            // FIXED: Use the proper constructor with the required parameters
+            // instead of trying to use setters on a new instance
+            DrumStepUpdateEvent event = new DrumStepUpdateEvent(
+                    drumIndex,
+                    getPreviousStep(drumIndex),
+                    step);
+            stepUpdateListener.accept(event);
+        }
+
+        // Trigger the drum step
+        triggerDrumStep(drumIndex, step);
+
+        // Calculate next step
+        calculateNextStep(drumIndex);
+    }
+
+    /**
+     * Trigger a drum step with per-step parameters
+     *
+     * @param drumIndex The drum pad index
+     * @param stepIndex The step index
+     */
+    private void triggerDrumStep(int drumIndex, int stepIndex) {
+        // First check if the step is active
+        if (patterns[drumIndex][stepIndex]) {
+            // Get the per-step parameters
+            int velocity = stepVelocities[drumIndex][stepIndex];
+            int probability = stepProbabilities[drumIndex][stepIndex];
+            int decay = stepDecays[drumIndex][stepIndex];
+            int nudge = stepNudges[drumIndex][stepIndex];
+
+            // Apply swing to even-numbered steps (odd indices in 0-indexed array)
+            if (swingEnabled && stepIndex % 2 == 1) {
+                // Calculate swing amount based on percentage
+                int swingAmount = calculateSwingAmount(drumIndex);
+                nudge += swingAmount;
+            }
+
+            // Check probability - only play if random number is less than probability
+            if (Math.random() * 100 < probability) {
+                // Apply global velocity scaling
+                int finalVelocity = (int) (velocity * (velocities[drumIndex] / 127.0));
+
+                // Add these safety checks before playing the note
+                if (finalVelocity > 0 && drumIndex >= 0 && drumIndex < players.length) {
+                    Strike player = players[drumIndex];
+
+                    // Check if player exists
+                    if (player != null) {
+                        // Check if player has a valid instrument before trying to play
+                        if (player.getInstrument() == null) {
+                            player.setInstrument(instruments[drumIndex]);
+                            player.setChannel(9);
+                        }
+
+                        if (player.getInstrument() != null) {
+                            // Now safe to trigger the note
+                            if (nudge > 0) {
+                                // Create final copies of variables used in lambda
+                                final int finalNoteNumber = player.getRootNote();
+                                final int finalVelocityCopy = finalVelocity;
+                                final int finalDecay = decay;
+                                final int finalDrumIndex = drumIndex;
+                                final int finalStepIndex = stepIndex;
+                                final int finalNudge = nudge;
+
+                                // Schedule delayed note using executor service
+                                java.util.concurrent.ScheduledExecutorService scheduler = java.util.concurrent.Executors
+                                        .newSingleThreadScheduledExecutor();
+
+                                scheduler.schedule(() -> {
+                                    // Use final copies inside lambda
+                                    player.noteOn(finalNoteNumber, finalVelocityCopy, finalDecay);
+
+                                    publishNoteEvent(finalDrumIndex, finalVelocity, decay);
+                                    // Log for debugging
+                                    logger.debug("Triggered delayed drum {}: step={}, nudge={}ms, vel={}, decay={}",
+                                            finalDrumIndex, finalStepIndex, finalNudge, finalVelocityCopy, finalDecay);
+
+                                    // Shutdown the scheduler since we're done with it
+                                    scheduler.shutdown();
+                                }, nudge, java.util.concurrent.TimeUnit.MILLISECONDS);
+                            } else {
+                                player.noteOn(player.getRootNote(), finalVelocity, decay);
+                                publishNoteEvent(drumIndex, finalVelocity, decay);
+                            }
+                        } else {
+                            // Log warning about missing instrument
+                            logger.warn("No instrument assigned to player for drum " + drumIndex);
+                        }
+                    } else {
+                        // Log warning about missing player
+                        logger.warn("No player assigned for drum " + drumIndex);
+                    }
+                }
+            }
+        }
+    }
+
+    /**
+     * Trigger a note and publish a NoteEvent
+     *
+     * @param drumIndex The drum pad index
+     * @param velocity  The velocity of the note
+     */
+    private void publishNoteEvent(int drumIndex, int velocity, int durationMs) {
+
+        // Add this at the end:
+        if (noteEventPublisher != null) {
+            // Convert drum index back to MIDI note (36=kick, etc.)
+            int midiNote = drumIndex + MIDI_DRUM_NOTE_OFFSET;
+            NoteEvent event = new NoteEvent(midiNote, velocity, durationMs);
+            noteEventPublisher.accept(event);
+        }
+    }
+
+    /**
+     * Calculate swing amount in milliseconds based on current tempo and timing
+     * division
+     */
+    private int calculateSwingAmount(int drumIndex) {
+        // Get session BPM
+        float bpm = SessionManager.getInstance().getActiveSession().getTempoInBPM();
+        if (bpm <= 0)
+            bpm = 120; // Default fallback
+
+        // Calculate step duration in milliseconds
+        TimingDivision division = timingDivisions[drumIndex];
+        float stepDurationMs = 60000f / bpm; // Duration of quarter note in ms
+
+        // Adjust for timing division based on actual enum values
+        switch (division) {
+            case NORMAL -> stepDurationMs *= 1; // No change for normal timing
+            case DOUBLE -> stepDurationMs /= 2; // Double time (faster)
+            case HALF -> stepDurationMs *= 2; // Half time (slower)
+            case QUARTER -> stepDurationMs *= 4; // Quarter time (very slow)
+            case TRIPLET -> stepDurationMs *= 2.0f / 3.0f; // Triplet feel
+            case QUARTER_TRIPLET -> stepDurationMs *= 4.0f / 3.0f; // Quarter note triplets
+            case EIGHTH_TRIPLET -> stepDurationMs *= 1.0f / 3.0f; // Eighth note triplets
+            case SIXTEENTH -> stepDurationMs *= 1.0f / 4.0f; // Sixteenth notes
+            case SIXTEENTH_TRIPLET -> stepDurationMs *= 1.0f / 6.0f; // Sixteenth note triplets
+            case BEBOP -> stepDurationMs *= 1; // Same as normal for swing calculations
+            case FIVE_FOUR -> stepDurationMs *= 5.0f / 4.0f; // 5/4 time
+            case SEVEN_EIGHT -> stepDurationMs *= 7.0f / 8.0f; // 7/8 time
+            case NINE_EIGHT -> stepDurationMs *= 9.0f / 8.0f; // 9/8 time
+            case TWELVE_EIGHT -> stepDurationMs *= 12.0f / 8.0f; // 12/8 time
+            case SIX_FOUR -> stepDurationMs *= 6.0f / 4.0f; // 6/4 time
+        }
+
+        // Calculate swing percentage (convert from 50-75% to 0-25%)
+        float swingFactor = (swingPercentage - 50) / 100f;
+
+        // Return swing amount in milliseconds
+        return (int) (stepDurationMs * swingFactor);
+    }
+
+    /**
+     * Calculate the previous step based on current direction
+     */
+    private int getPreviousStep(int drumIndex) {
+        Direction direction = directions[drumIndex];
+        int currentPos = currentStep[drumIndex];
+        int length = patternLengths[drumIndex];
+
+        return switch (direction) {
+            case FORWARD ->
+                (currentPos + length - 1) % length;
+            case BACKWARD ->
+                (currentPos + 1) % length;
+            case BOUNCE -> {
+                // For bounce, it depends on the current bounce direction
+                if (bounceDirections[drumIndex] > 0) {
+                    yield currentPos > 0 ? currentPos - 1 : 0;
+                } else {
+                    yield currentPos < length - 1 ? currentPos + 1 : length - 1;
+                }
+            }
+            case RANDOM ->
+                currentPos; // For random, just use current position
+        };
+    }
+
+    /**
+     * Calculate the next step for a drum based on its direction
+     *
+     * @param drumIndex The drum to calculate for
+     */
+    private void calculateNextStep(int drumIndex) {
+        Direction direction = directions[drumIndex];
+        int length = patternLengths[drumIndex];
+
+        switch (direction) {
+            case FORWARD -> {
+                currentStep[drumIndex] = (currentStep[drumIndex] + 1) % length;
+
+                // Check for pattern completion
+                if (currentStep[drumIndex] == 0) {
+                    patternCompleted[drumIndex] = true;
+                }
+            }
+            case BACKWARD -> {
+                currentStep[drumIndex] = (currentStep[drumIndex] - 1 + length) % length;
+
+                // Check for pattern completion
+                if (currentStep[drumIndex] == length - 1) {
+                    patternCompleted[drumIndex] = true;
+                }
+            }
+            case BOUNCE -> {
+                // Get bounce direction (1 or -1)
+                int bounce = bounceDirections[drumIndex];
+
+                // Move step
+                currentStep[drumIndex] += bounce;
+
+                // Check bounds and reverse if needed
+                if (currentStep[drumIndex] >= length) {
+                    currentStep[drumIndex] = length - 2;
+                    bounceDirections[drumIndex] = -1;
+                    patternCompleted[drumIndex] = true;
+                } else if (currentStep[drumIndex] < 0) {
+                    currentStep[drumIndex] = 1;
+                    bounceDirections[drumIndex] = 1;
+                    patternCompleted[drumIndex] = true;
+                }
+            }
+            case RANDOM -> {
+                int oldStep = currentStep[drumIndex];
+                // Generate a random step position
+                currentStep[drumIndex] = (int) (Math.random() * length);
+
+                // Ensure we don't get the same step twice in a row
+                if (currentStep[drumIndex] == oldStep && length > 1) {
+                    currentStep[drumIndex] = (currentStep[drumIndex] + 1) % length;
+                }
+
+                // Random is considered complete after each step
+                patternCompleted[drumIndex] = true;
+            }
+        }
+    }
+
+    /**
+     * Advances the step for a specific drum based on its direction
+     * 
+     * @param drumIndex The drum to advance
+     */
+    private void advanceStepForDrum(int drumIndex) {
+        // Use existing calculateNextStep method which already updates currentStep
+        calculateNextStep(drumIndex);
+    }
+
+    /**
+     * Calculates when the next step should occur for a drum
+     * 
+     * @param drumIndex The drum to calculate for
+     */
+    private void calculateNextStepTime(int drumIndex) {
+        if (timingDivisions[drumIndex] != null) {
+            int calculatedTicksPerStep = calculateTicksPerStep(timingDivisions[drumIndex]);
+            nextStepTick[drumIndex] = tickCounter + calculatedTicksPerStep;
+        }
+    }
+
+    /**
+     * Calculate ticks per step based on timing division Fixed to prevent
+     * division by zero or very small values
+     */
+    private int calculateTicksPerStep(TimingDivision timing) {
+        // CRITICAL FIX: Add safety check to prevent division by zero
+        if (masterTempo <= 0) {
+            logger.warn("Invalid masterTempo value ({}), using default of {}", masterTempo, DEFAULT_MASTER_TEMPO);
+            masterTempo = DEFAULT_MASTER_TEMPO; // Emergency fallback
+        }
+
+        double ticksPerBeat = timing.getTicksPerBeat();
+        if (ticksPerBeat <= 0) {
+            logger.warn("Invalid ticksPerBeat value ({}), using default of {}", ticksPerBeat, DEFAULT_TICKS_PER_BEAT);
+            ticksPerBeat = DEFAULT_TICKS_PER_BEAT; // Emergency fallback
+        }
+
+        // Simplified calculation that works consistently
+        int result = (int) (masterTempo / (ticksPerBeat / 24.0));
+
+        // Add safety check for the final result
+        if (result <= 0) {
+            logger.warn("Calculated invalid ticksPerStep ({}), using default of 24", result);
+            result = 24; // Emergency fallback for extreme values
+        }
+
+        return result;
+    }
+
+    /**
+     * Update master tempo from session
+     */
+    public void updateMasterTempo(int sessionTicksPerBeat) {
+        this.masterTempo = sessionTicksPerBeat;
+        logger.info("Updated master tempo to {}", masterTempo);
+
+        // Recalculate all next step timings based on new tempo
+        for (int drumIndex = 0; drumIndex < DRUM_PAD_COUNT; drumIndex++) {
+            if (timingDivisions[drumIndex] != null) {
+                int calculatedTicksPerStep = calculateTicksPerStep(timingDivisions[drumIndex]);
+                nextStepTick[drumIndex] = tickCounter + calculatedTicksPerStep;
+            }
+        }
+    }
+
+    /**
+     * Start playback with proper initialization
+     */
+    public void play() {
+        isPlaying = true;
+
+        // CRITICAL FIX: Reset step positions to ensure consistent playback
+        for (int i = 0; i < DRUM_PAD_COUNT; i++) {
+            // Set all next step ticks to the current tick to trigger immediately
+            nextStepTick[i] = tickCounter;
+
+            // Reset pattern completion flags
+            patternCompleted[i] = false;
+        }
+
+        logger.info("DrumSequencer playback started at tick {}", tickCounter);
+    }
+
+    /**
+     * Stop playback
+     */
+    public void stop() {
+        if (isPlaying) {
+            isPlaying = false;
+            reset();
+            CommandBus.getInstance().publish(Commands.TRANSPORT_STOP, this);
+        }
+    }
+
+    /**
+     * Toggle a pattern step for a drum pad
+     */
+    public void toggleStep(int drumIndex, int step) {
+        if (drumIndex >= 0 && drumIndex < DRUM_PAD_COUNT
+                && step >= 0 && step < maxSteps) {
+            patterns[drumIndex][step] = !patterns[drumIndex][step];
+        }
+    }
+
+    // Getter and setter methods for per-drum parameters
+    public int getPatternLength(int drumIndex) {
+        // Add bounds check
+        if (drumIndex < 0 || drumIndex >= DRUM_PAD_COUNT) {
+            logger.warn("Invalid drum index {} for getPatternLength", drumIndex);
+            return defaultPatternLength; // Return default
+        }
+        return patternLengths[drumIndex];
+    }
+
+    public void setPatternLength(int drumIndex, int length) {
+        if (drumIndex >= 0 && drumIndex < DRUM_PAD_COUNT
+                && length > 0 && length <= maxSteps) {
+            logger.info("Setting pattern length for drum {} to {}", drumIndex, length);
+            patternLengths[drumIndex] = length;
+
+            // Notify UI of parameter change
+            CommandBus.getInstance().publish(
+                    Commands.DRUM_SEQUENCE_PARAMS_CHANGED,
+                    this,
+                    drumIndex);
+        }
+    }
+
+    public Direction getDirection(int drumIndex) {
+        // Add bounds check
+        if (drumIndex < 0 || drumIndex >= DRUM_PAD_COUNT) {
+            logger.warn("Invalid drum index {} for getDirection", drumIndex);
+            return Direction.FORWARD; // Return default
+        }
+        return directions[drumIndex];
+    }
+
+    public void setDirection(int drumIndex, Direction direction) {
+        if (drumIndex >= 0 && drumIndex < DRUM_PAD_COUNT) {
+            directions[drumIndex] = direction;
+
+            // Notify UI of parameter change
+            CommandBus.getInstance().publish(
+                    Commands.DRUM_SEQUENCE_PARAMS_CHANGED,
+                    this,
+                    drumIndex);
+        }
+    }
+
+    public TimingDivision getTimingDivision(int drumIndex) {
+        // Add bounds check
+        if (drumIndex < 0 || drumIndex >= DRUM_PAD_COUNT) {
+            logger.warn("Invalid drum index {} for getTimingDivision", drumIndex);
+            return TimingDivision.NORMAL; // Return default
+        }
+        return timingDivisions[drumIndex];
+    }
+
+    public void setTimingDivision(int drumIndex, TimingDivision division) {
+        if (drumIndex >= 0 && drumIndex < DRUM_PAD_COUNT) {
+            timingDivisions[drumIndex] = division;
+
+            // Notify UI of parameter change
+            CommandBus.getInstance().publish(
+                    Commands.DRUM_SEQUENCE_PARAMS_CHANGED,
+                    this,
+                    drumIndex);
+        }
+    }
+
+    public boolean isLooping(int drumIndex) {
+        // Add bounds check
+        if (drumIndex < 0 || drumIndex >= DRUM_PAD_COUNT) {
+            logger.warn("Invalid drum index {} for isLooping", drumIndex);
+            return true; // Return default
+        }
+        return loopingFlags[drumIndex];
+    }
+
+    public void setLooping(int drumIndex, boolean loop) {
+        if (drumIndex >= 0 && drumIndex < DRUM_PAD_COUNT) {
+            loopingFlags[drumIndex] = loop;
+
+            // Notify UI of parameter change
+            CommandBus.getInstance().publish(
+                    Commands.DRUM_SEQUENCE_PARAMS_CHANGED,
+                    this,
+                    drumIndex);
+        }
+    }
+
+    public int getVelocity(int drumIndex) {
+        if (drumIndex >= 0 && drumIndex < DRUM_PAD_COUNT) {
+            return velocities[drumIndex];
+        }
+        return DEFAULT_VELOCITY; // Default value
+    }
+
+    public void setVelocity(int drumIndex, int velocity) {
+        if (drumIndex >= 0 && drumIndex < DRUM_PAD_COUNT) {
+            // Constrain to valid MIDI range
+            velocity = Math.max(0, Math.min(MAX_MIDI_VELOCITY, velocity));
+            velocities[drumIndex] = velocity;
+
+            // If we have a Strike object for this drum, update its level
+            Strike strike = getStrike(drumIndex);
+            if (strike != null) {
+                strike.setLevel(velocity);
+            }
+
+            // Notify UI of parameter change
+            CommandBus.getInstance().publish(
+                    Commands.DRUM_SEQUENCE_PARAMS_CHANGED,
+                    this,
+                    drumIndex);
+        }
+    }
+
+    public int getStepVelocity(int drumIndex, int stepIndex) {
+        if (drumIndex >= 0 && drumIndex < DRUM_PAD_COUNT && stepIndex >= 0 && stepIndex < maxSteps) {
+            return stepVelocities[drumIndex][stepIndex];
+        }
+        return 0;
+    }
+
+    public void setStepVelocity(int drumIndex, int stepIndex, int velocity) {
+        if (drumIndex >= 0 && drumIndex < DRUM_PAD_COUNT && stepIndex >= 0 && stepIndex < maxSteps) {
+            stepVelocities[drumIndex][stepIndex] = velocity;
+        }
+    }
+
+    public int getStepDecay(int drumIndex, int stepIndex) {
+        if (drumIndex >= 0 && drumIndex < DRUM_PAD_COUNT && stepIndex >= 0 && stepIndex < maxSteps) {
+            return stepDecays[drumIndex][stepIndex];
+        }
+        return 0;
+    }
+
+    public void setStepDecay(int drumIndex, int stepIndex, int decay) {
+        if (drumIndex >= 0 && drumIndex < DRUM_PAD_COUNT && stepIndex >= 0 && stepIndex < maxSteps) {
+            stepDecays[drumIndex][stepIndex] = decay;
+        }
+    }
+
+    public int getStepProbability(int drumIndex, int stepIndex) {
+        if (drumIndex >= 0 && drumIndex < DRUM_PAD_COUNT && stepIndex >= 0 && stepIndex < maxSteps) {
+            return stepProbabilities[drumIndex][stepIndex];
+        }
+        return DEFAULT_PROBABILITY; // Default to 100% if out of bounds
+    }
+
+    public void setStepProbability(int drumIndex, int stepIndex, int probability) {
+        if (drumIndex >= 0 && drumIndex < DRUM_PAD_COUNT && stepIndex >= 0 && stepIndex < maxSteps) {
+            // Clamp value between 0-100
+            stepProbabilities[drumIndex][stepIndex] = Math.max(0, Math.min(100, probability));
+        }
+    }
+
+    public int getStepNudge(int drumIndex, int stepIndex) {
+        if (drumIndex >= 0 && drumIndex < DRUM_PAD_COUNT && stepIndex >= 0 && stepIndex < maxSteps) {
+            return stepNudges[drumIndex][stepIndex];
+        }
+        return 0;
+    }
+
+    public void setStepNudge(int drumIndex, int stepIndex, int nudge) {
+        if (drumIndex >= 0 && drumIndex < DRUM_PAD_COUNT && stepIndex >= 0 && stepIndex < maxSteps) {
+            stepNudges[drumIndex][stepIndex] = nudge;
+        }
+    }
+
+    /**
+     * Set pattern length for the currently selected drum pad
+     *
+     * @param length The new pattern length (1-64)
+     */
+    public void setPatternLength(int length) {
+        logger.info("Setting pattern length for drum {} to {}", selectedPadIndex, length);
+        setPatternLength(selectedPadIndex, length);
+    }
+
+    /**
+     * Set direction for the currently selected drum pad
+     *
+     * @param direction The new direction
+     */
+    public void setDirection(Direction direction) {
+        setDirection(selectedPadIndex, direction);
+    }
+
+    /**
+     * Set timing division for the currently selected drum pad
+     *
+     * @param division The new timing division
+     */
+    public void setTimingDivision(TimingDivision division) {
+        setTimingDivision(selectedPadIndex, division);
+    }
+
+    /**
+     * Set looping for the currently selected drum pad
+     *
+     * @param loop Whether the pattern should loop
+     */
+    public void setLooping(boolean loop) {
+        setLooping(selectedPadIndex, loop);
+    }
+
+    /**
+     * Get pattern length for the currently selected drum pad
+     *
+     * @return The pattern length
+     */
+    public int getPatternLength() {
+        return getPatternLength(selectedPadIndex);
+    }
+
+    /**
+     * Select a drum pad and notify listeners
+     *
+     * @param padIndex The index of the drum pad to select (0-15)
+     */
+    public void selectDrumPad(int padIndex) {
+        // Store old selection
+        int oldSelection = selectedPadIndex;
+
+        // Update selected pad (ensure it's within bounds)
+        if (padIndex >= 0 && padIndex < DRUM_PAD_COUNT) {
+            selectedPadIndex = padIndex;
+            logger.info("Drum pad selected: {} -> {}", oldSelection, selectedPadIndex);
+
+            // Publish selection event on the command bus
+            CommandBus.getInstance().publish(
+                    Commands.DRUM_PAD_SELECTED,
+                    this,
+                    new DrumPadSelectionEvent(oldSelection, selectedPadIndex));
+        } else {
+            logger.warn("Invalid drum pad index: {}", padIndex);
+        }
+    }
+
+    /**
+     * Get the Strike object for a specific drum pad
+     *
+     * @param drumIndex The index of the drum pad (0-15)
+     * @return The Strike object or null if not set
+     */
+    public Strike getStrike(int drumIndex) {
+        if (drumIndex >= 0 && drumIndex < DRUM_PAD_COUNT) {
+            return players[drumIndex];
+        }
+        return null;
+    }
+
+    /**
+     * Set the Strike object for a specific drum pad
+     *
+     * @param drumIndex The index of the drum pad (0-15)
+     * @param strike    The Strike object to associate with the drum pad
+     */
+    public void setStrike(int drumIndex, Strike strike) {
+        if (drumIndex >= 0 && drumIndex < DRUM_PAD_COUNT) {
+            players[drumIndex] = strike;
+        }
+    }
+
+    /**
+     * Check if a specific step is active for a drum
+     *
+     * @param drumIndex The drum pad index
+     * @param stepIndex The step index
+     * @return true if the step is active
+     */
+    public boolean isStepActive(int drumIndex, int stepIndex) {
+        if (drumIndex >= 0 && drumIndex < DRUM_PAD_COUNT
+                && stepIndex >= 0 && stepIndex < maxSteps) {
+            return patterns[drumIndex][stepIndex];
+        }
+        return false;
+    }
+
+    /**
+     * Clear the pattern for all drum pads
+     */
+    public void clearPattern() {
+        for (int drumIndex = 0; drumIndex < DRUM_PAD_COUNT; drumIndex++) {
+            for (int step = 0; step < maxSteps; step++) {
+                patterns[drumIndex][step] = false;
+            }
+        }
+        logger.info("All patterns cleared");
+    }
+
+    /**
+     * Generate a simple pattern for the specified drum
+     *
+     * @param drumIndex The index of the drum pad to generate a pattern for
+     */
+    public void generatePattern(int density) {
+        // Generate pattern for selected drum pad
+        int drumIndex = selectedPadIndex;
+        int length = patternLengths[drumIndex];
+
+        // Clear existing pattern
+        for (int step = 0; step < length; step++) {
+            patterns[drumIndex][step] = false;
+        }
+
+        // Generate new pattern based on density (1-10)
+        int hitsToAdd = Math.max(1, Math.min(MAX_DENSITY, density)) * length / MAX_DENSITY;
+
+        // Always add a hit on the first beat
+        patterns[drumIndex][0] = true;
+        hitsToAdd--;
+
+        // Randomly distribute remaining hits
+        while (hitsToAdd > 0) {
+            int step = (int) (Math.random() * length);
+            if (!patterns[drumIndex][step]) {
+                patterns[drumIndex][step] = true;
+                hitsToAdd--;
+            }
+        }
+
+        // Notify UI of pattern change
+        CommandBus.getInstance().publish(
+                Commands.DRUM_SEQUENCE_PARAMS_CHANGED,
+                this,
+                selectedPadIndex);
+
+        logger.info("Generated pattern for drum {}", selectedPadIndex);
+    }
+
+    /**
+     * Initialize with a simple default pattern
+     */
+    private void initializeDefaultPattern() {
+        // Set up a basic kick/snare pattern on first two drums
+        if (DRUM_PAD_COUNT > 0) {
+            // Kick on quarters (every 4 steps)
+            for (int i = 0; i < 16; i += 4) {
+                patterns[0][i] = true;
+            }
+        }
+
+        if (DRUM_PAD_COUNT > 1) {
+            // Snare on 5 and 13
+            patterns[1][4] = true;
+            patterns[1][12] = true;
+        }
+
+        if (DRUM_PAD_COUNT > 2) {
+            // Hi-hat on even steps
+            for (int i = 0; i < 16; i += 2) {
+                patterns[2][i] = true;
+            }
+        }
+
+        logger.info("Default pattern initialized");
+    }
+
+    /**
+     * Push the pattern forward by one step for the selected drum pad,
+     * wrapping the last step to the first position
+     */
+    public void pushForward() {
+        int drumIndex = selectedPadIndex;
+        int length = patternLengths[drumIndex];
+
+        if (length <= 1) {
+            return; // No need to rotate a single-step pattern
+        }
+
+        // Rotate main pattern (trigger states)
+        boolean lastTrigger = patterns[drumIndex][length - 1];
+        for (int i = length - 1; i > 0; i--) {
+            patterns[drumIndex][i] = patterns[drumIndex][i - 1];
+        }
+        patterns[drumIndex][0] = lastTrigger;
+
+        // Rotate step velocities
+        int lastVelocity = stepVelocities[drumIndex][length - 1];
+        for (int i = length - 1; i > 0; i--) {
+            stepVelocities[drumIndex][i] = stepVelocities[drumIndex][i - 1];
+        }
+        stepVelocities[drumIndex][0] = lastVelocity;
+
+        // Rotate step decays
+        int lastDecay = stepDecays[drumIndex][length - 1];
+        for (int i = length - 1; i > 0; i--) {
+            stepDecays[drumIndex][i] = stepDecays[drumIndex][i - 1];
+        }
+        stepDecays[drumIndex][0] = lastDecay;
+
+        // Rotate step probabilities
+        int lastProbability = stepProbabilities[drumIndex][length - 1];
+        for (int i = length - 1; i > 0; i--) {
+            stepProbabilities[drumIndex][i] = stepProbabilities[drumIndex][i - 1];
+        }
+        stepProbabilities[drumIndex][0] = lastProbability;
+
+        // Rotate step nudges
+        int lastNudge = stepNudges[drumIndex][length - 1];
+        for (int i = length - 1; i > 0; i--) {
+            stepNudges[drumIndex][i] = stepNudges[drumIndex][i - 1];
+        }
+        stepNudges[drumIndex][0] = lastNudge;
+
+        logger.info("Pushed pattern forward for drum {}", drumIndex);
+
+        // Notify UI of pattern change
+        CommandBus.getInstance().publish(
+                Commands.DRUM_SEQUENCE_UPDATED,
+                this,
+                null);
+    }
+
+    /**
+     * Pull the pattern backward by one step for the selected drum pad,
+     * wrapping the first step to the last position
+     */
+    public void pullBackward() {
+        int drumIndex = selectedPadIndex;
+        int length = patternLengths[drumIndex];
+
+        if (length <= 1) {
+            return; // No need to rotate a single-step pattern
+        }
+
+        // Rotate main pattern (trigger states)
+        boolean firstTrigger = patterns[drumIndex][0];
+        for (int i = 0; i < length - 1; i++) {
+            patterns[drumIndex][i] = patterns[drumIndex][i + 1];
+        }
+        patterns[drumIndex][length - 1] = firstTrigger;
+
+        // Rotate step velocities
+        int firstVelocity = stepVelocities[drumIndex][0];
+        for (int i = 0; i < length - 1; i++) {
+            stepVelocities[drumIndex][i] = stepVelocities[drumIndex][i + 1];
+        }
+        stepVelocities[drumIndex][length - 1] = firstVelocity;
+
+        // Rotate step decays
+        int firstDecay = stepDecays[drumIndex][0];
+        for (int i = 0; i < length - 1; i++) {
+            stepDecays[drumIndex][i] = stepDecays[drumIndex][i + 1];
+        }
+        stepDecays[drumIndex][length - 1] = firstDecay;
+
+        // Rotate step probabilities
+        int firstProbability = stepProbabilities[drumIndex][0];
+        for (int i = 0; i < length - 1; i++) {
+            stepProbabilities[drumIndex][i] = stepProbabilities[drumIndex][i + 1];
+        }
+        stepProbabilities[drumIndex][length - 1] = firstProbability;
+
+        // Rotate step nudges
+        int firstNudge = stepNudges[drumIndex][0];
+        for (int i = 0; i < length - 1; i++) {
+            stepNudges[drumIndex][i] = stepNudges[drumIndex][i + 1];
+        }
+        stepNudges[drumIndex][length - 1] = firstNudge;
+
+        logger.info("Pulled pattern backward for drum {}", drumIndex);
+
+        // Notify UI of pattern change
+        CommandBus.getInstance().publish(
+                Commands.DRUM_SEQUENCE_UPDATED,
+                this,
+                null);
+    }
+
+    /**
+     * Required by IBusListener interface
+     */
+    @Override
+    public void onAction(Command action) {
+        if (action == null || action.getCommand() == null) {
+            return;
+        }
+
+        switch (action.getCommand()) {
+            case Commands.TRANSPORT_START -> {
+                isPlaying = true;
+                masterTempo = SessionManager.getInstance().getActiveSession().getTicksPerBeat();
+                reset();
+            }
+            case Commands.TRANSPORT_STOP -> {
+                isPlaying = false;
+                reset();
+            }
+            case Commands.TIMING_UPDATE -> {
+                if (isPlaying && action.getData() instanceof TimingUpdate update) {
+                    if (update.tick() != null) {
+                        processTick(update.tick());
+                    }
+                }
+            }
+            case Commands.UPDATE_TEMPO -> {
+                if (action.getData() instanceof Integer ticksPerBeat) {
+                    updateMasterTempo(ticksPerBeat);
+                } else if (action.getData() instanceof Float) {
+                    // If BPM is sent instead, get ticksPerBeat from session
+                    int tpb = SessionManager.getInstance().getActiveSession().getTicksPerBeat();
+                    updateMasterTempo(tpb);
+                }
+            }
+        }
+    }
+
+    /**
+     * Play a drum note using the Strike for the specified drum pad
+     *
+     * @param drumIndex The drum pad index to play
+     * @param velocity  The velocity to play the note with
+     */
+    public void playDrumNote(int drumIndex, int velocity) {
+        if (drumIndex < 0 || drumIndex >= DRUM_PAD_COUNT) {
+            logger.warn("Invalid drum index: {}", drumIndex);
+            return;
+        }
+
+        Strike strike = players[drumIndex];
+        if (strike == null) {
+            logger.debug("No Strike assigned to drum pad {}", drumIndex);
+            return;
+        }
+
+        if (strike.getInstrument() == null) {
+            strike.setInstrument(instruments[drumIndex]);
+            strike.setChannel(9);
+        }
+
+        if (strike.getInstrument() == null) {
+            logger.debug("No instrument assigned to Strike for drum pad {}", drumIndex);
+            return;
+        }
+
+        int noteNumber = strike.getRootNote();
+        try {
+            // Use the Strike's instrument directly to play the note
+            strike.noteOn(noteNumber, velocity);
+
+            // Still notify listeners for UI updates
+            if (noteEventListener != null) {
+                noteEventListener.accept(new NoteEvent(noteNumber, velocity, 0));
+            }
+        } catch (Exception e) {
+            logger.error("Error playing drum note: {}", e.getMessage(), e);
+        }
+    }
+
+    /**
+     * Process timing updates and trigger notes with nudge delays
+     *
+     * @param update The timing update
+     */
+    private void processTimingUpdate(TimingUpdate update) {
+        // For each drum
+        for (int drumIndex = 0; drumIndex < DRUM_PAD_COUNT; drumIndex++) {
+            // Skip if we're past the next step tick for this drum
+            if (update.tickCount() >= nextStepTick[drumIndex]) {
+                // Get the current step for this drum
+                int stepIndex = currentStep[drumIndex];
+
+                // Check if the step is active in the pattern
+                if (patterns[drumIndex][stepIndex]) {
+                    // Get step parameters
+                    int velocity = stepVelocities[drumIndex][stepIndex];
+                    int probability = stepProbabilities[drumIndex][stepIndex];
+                    int decay = stepDecays[drumIndex][stepIndex];
+                    int nudge = stepNudges[drumIndex][stepIndex];
+
+                    // Apply probability - only play note if random value is below probability
+                    // percentage
+                    if (Math.random() * 100 < probability) {
+                        // Apply velocity scaling using the drum's overall velocity
+                        int finalVelocity = (int) (velocity * (velocities[drumIndex] / 127.0));
+
+                        // Get the player for this drum
+                        Strike player = players[drumIndex];
+
+                        // Only play if player exists, has instrument, and velocity is > 0
+                        if (player != null && player.getInstrument() != null && finalVelocity > 0) {
+                            // Get the note number
+                            int noteNumber = drumIndex + MIDI_DRUM_NOTE_OFFSET; // Default MIDI mapping, adjust as
+                                                                                // needed
+
+                            // Apply nudge delay if specified
+                            if (nudge > 0) {
+                                // Schedule delayed note using executor service
+                                java.util.concurrent.ScheduledExecutorService scheduler = java.util.concurrent.Executors
+                                        .newSingleThreadScheduledExecutor();
+
+                                scheduler.schedule(() -> {
+                                    // Trigger the note with specified parameters after delay
+                                    player.noteOn(noteNumber, finalVelocity, decay);
+
+                                    // Log for debugging
+                                    // logger.debug("Triggered delayed drum {}: step={}, nudge={}ms, vel={},
+                                    // decay={}",
+                                    // drumIndex, stepIndex, nudge, finalVelocity, decay);
+
+                                    // Shutdown the scheduler since we're done with it
+                                    scheduler.shutdown();
+                                }, nudge, java.util.concurrent.TimeUnit.MILLISECONDS);
+                            } else {
+                                // No nudge, play immediately
+                                player.noteOn(noteNumber, finalVelocity, decay);
+
+                                // Log for debugging
+                                logger.debug("Triggered drum {}: step={}, vel={}, decay={}",
+                                        drumIndex, stepIndex, finalVelocity, decay);
+                            }
+                        }
+                    } else {
+                        // Note skipped due to probability
+                        logger.debug("Drum {} step {} skipped due to probability: {}/100",
+                                drumIndex, stepIndex, probability);
+                    }
+                }
+
+                // Update step counter for this drum
+                advanceStepForDrum(drumIndex);
+
+                // Calculate next step time
+                calculateNextStepTime(drumIndex);
+            }
+        }
+    }
 }
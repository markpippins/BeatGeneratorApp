--- conflicted
+++ resolved
@@ -12,11 +12,6 @@
 import org.slf4j.Logger;
 import org.slf4j.LoggerFactory;
 
-<<<<<<< HEAD
-import com.angrysurfer.core.model.player.IPlayer;
-=======
-import com.angrysurfer.core.model.player.AbstractPlayer;
->>>>>>> 446e65f1
 import com.angrysurfer.core.model.player.IPlayer;
 import com.angrysurfer.core.util.ClockSource;
 import com.angrysurfer.core.util.Constants;
@@ -44,17 +39,6 @@
     @JsonIgnore
     @Transient
     ClockSource clockSource;
-<<<<<<< HEAD
-=======
-
-    @JsonIgnore
-    @Transient
-    private Set<AbstractPlayer> addList = new HashSet<>();
->>>>>>> 446e65f1
-
-    @JsonIgnore
-    @Transient
-    private Set<IPlayer> addList = new HashSet<>();
 
     @JsonIgnore
     @Transient
@@ -219,7 +203,7 @@
         getBarCounter().reset();
         getPartCounter().reset();
 
-        getAddList().clear();
+        // getAddList().clear();
         getRemoveList().forEach(r -> getPlayers().remove(r));
         getRemoveList().clear();
     }
@@ -316,17 +300,18 @@
     }
 
     private void updatePlayerConfig() {
-        logger.debug("updatePlayerConfig() - removing {} players, adding {} players",
-                getRemoveList().size(), getAddList().size());
+        // logger.debug("updatePlayerConfig() - removing {} players, adding {} players",
+        // getRemoveList().size(), getAddList().size());
+
         if (!getRemoveList().isEmpty()) {
             getPlayers().removeAll(getRemoveList());
             getRemoveList().clear();
         }
 
-        if (!getAddList().isEmpty()) {
-            getPlayers().addAll(getAddList());
-            getAddList().clear();
-        }
+        // if (!getAddList().isEmpty()) {
+        // getPlayers().addAll(getAddList());
+        // getAddList().clear();
+        // }
     }
 
     public Float getBeatDuration() {

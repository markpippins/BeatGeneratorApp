package com.angrysurfer.core.sequencer;

import java.util.ArrayList;
import java.util.Collections;
import java.util.List;
import java.util.Map;
import java.util.concurrent.Executors;
import java.util.concurrent.ScheduledExecutorService;
import java.util.concurrent.TimeUnit;
import java.util.function.Consumer;

<<<<<<< HEAD
=======
import javax.sound.midi.MidiDevice;

import com.angrysurfer.core.model.Player;
import com.angrysurfer.core.service.SessionManager;
>>>>>>> 9c892c9a
import org.slf4j.Logger;
import org.slf4j.LoggerFactory;

import com.angrysurfer.core.api.Command;
import com.angrysurfer.core.api.CommandBus;
import com.angrysurfer.core.api.Commands;
import com.angrysurfer.core.api.IBusListener;
import com.angrysurfer.core.api.TimingBus;
import com.angrysurfer.core.model.Direction;
import com.angrysurfer.core.model.InstrumentWrapper;
import com.angrysurfer.core.model.Note;
<<<<<<< HEAD
import com.angrysurfer.core.model.Player;
import com.angrysurfer.core.model.Session;
=======
>>>>>>> 9c892c9a
import com.angrysurfer.core.redis.RedisService;
import com.angrysurfer.core.service.InstrumentManager;
<<<<<<< HEAD
import com.angrysurfer.core.service.PlayerManager;
import com.angrysurfer.core.service.SessionManager;
=======
>>>>>>> 9c892c9a

import lombok.Getter;
import lombok.Setter;

@Getter
@Setter
public class MelodicSequencer implements IBusListener {

    private static final Logger logger = LoggerFactory.getLogger(MelodicSequencer.class);

    // Add as static fields in both sequencer classes
    private static final ScheduledExecutorService SHARED_NOTE_SCHEDULER = Executors.newScheduledThreadPool(2);

    // Add these constants at the top of the class with other constants
    private static final int NO_SWING = 50; // Percentage value for no swing
    public static final int MAX_SWING = 99; // Maximum swing percentage
    public static final int MIN_SWING = 25; // Minimum swing percentage

    // Add these instance variables with other properties
    private int swingPercentage = 50; // Default swing percentage (50 = no swing)
    private boolean swingEnabled = false; // Swing enabled flag

    // Sequencing parameters
    private int currentStep = 0; // Current step in the pattern
    private int patternLength = 16; // Default pattern length
    private Direction direction = Direction.FORWARD; // Default direction
    private boolean looping = true; // Default to looping
    private long tickCounter = 0; // Tick counter
    private long ticksPerStep = 24; // Base ticks per step (96 PPQN / 4 = 24)
    private boolean isPlaying = false; // Flag indicating playback state
    private int bounceDirection = 1; // Direction for bounce mode
    private int channel = 3; // Default MIDI channel

    private TimingDivision timingDivision = TimingDivision.NORMAL;

    // Scale & quantization
    private String selectedRootNote = "C";
    private String scale = Scale.SCALE_CHROMATIC;
    private Boolean[] scaleNotes;
    private boolean quantizeEnabled = true;
    private Quantizer quantizer;
    private int octaveShift = 0; // Compatibility for scale

    // Pattern data storage
    private List<Boolean> activeSteps = new ArrayList<>(); // Step on/off state
    private List<Integer> noteValues = new ArrayList<>(); // Note for each step
    private List<Integer> velocityValues = new ArrayList<>(); // Velocity for each step
    private List<Integer> gateValues = new ArrayList<>(); // Gate time for each step
    private List<Integer> probabilityValues = new ArrayList<>();
    private List<Integer> nudgeValues = new ArrayList<>();

    // Note object for storing melodic properties (NEW)
    private Player player;

    // Event handling
    private Consumer<StepUpdateEvent> stepUpdateListener;
    private Consumer<NoteEvent> noteEventListener;

    // Add master tempo field to synchronize with session
    private int masterTempo;

    // Add these fields
    private Integer id;
    private Long melodicSequenceId = 0L;

    // Add this field to the class
    private boolean latchEnabled = false;

    // Add or modify this field and methods
    private Consumer<NoteEvent> noteEventPublisher;

    // Add this field to the class
    private int currentTilt = 0;

    // Add field for next pattern ID
    private Long nextPatternId = null;

    // Add these fields and methods to MelodicSequencer class
    private List<Integer> harmonicTiltValues = new ArrayList<>(16);

    // Fix this in MelodicSequencer - add reusable message as in DrumSequencer
    private final javax.sound.midi.ShortMessage reuseableMessage = new javax.sound.midi.ShortMessage();

    // Add this to both sequencers to track last note time
    private long lastNoteTriggeredTime = 0;
    private static final long MIN_NOTE_INTERVAL_MS = 1; // 1ms minimum between notes

    private void triggerNoteWithThrottle(int note, int velocity) {
        long now = System.currentTimeMillis();
        if (now - lastNoteTriggeredTime >= MIN_NOTE_INTERVAL_MS) {
            player.noteOn(note, velocity);
            lastNoteTriggeredTime = now;
        } else {
            // Queue or skip if too many notes trigger at once
        }
    }

    /**
     * Initialize the harmonic tilt values with defaults (0)
     */
    public void initializeHarmonicTiltValues() {
        harmonicTiltValues = new ArrayList<>();
        for (int i = 0; i < 16; i++) {
            harmonicTiltValues.add(0);
        }
        logger.debug("Initialized harmonic tilt values with defaults");
    }

    /**
     * Get all harmonic tilt values
     * 
     * @return List of tilt values for each bar
     */
    public List<Integer> getHarmonicTiltValues() {
        if (harmonicTiltValues == null || harmonicTiltValues.isEmpty()) {
            logger.warn("Tilt values not initialized, creating defaults");
            initializeHarmonicTiltValues();
        }
        return harmonicTiltValues;
    }

    /**
     * Set all harmonic tilt values
     * 
     * @param values List of tilt values for each bar
     */
    public void setHarmonicTiltValues(List<Integer> values) {
        // Create a defensive copy to avoid external modification
        harmonicTiltValues = new ArrayList<>(values);

        // Make sure we have exactly 16 values
        while (harmonicTiltValues.size() < 16) {
            harmonicTiltValues.add(0);
        }

        // Truncate if more than 16
        if (harmonicTiltValues.size() > 16) {
            harmonicTiltValues = harmonicTiltValues.subList(0, 16);
        }

        // If we're tracking the current bar, update the current tilt value
        int currentBar = getCurrentBar();
        if (currentBar >= 0 && currentBar < harmonicTiltValues.size()) {
            setCurrentTilt(harmonicTiltValues.get(currentBar));
        }
    }

    /**
     * Get the tilt value for a specific bar
     * 
     * @param barIndex The bar index (0-15)
     * @return The tilt value (-7 to 7)
     */
    public int getTiltValueForBar(int barIndex) {
        if (barIndex >= 0 && barIndex < harmonicTiltValues.size()) {
            return harmonicTiltValues.get(barIndex);
        }
        return 0; // Default
    }

    /**
     * Set the tilt value for a specific bar
     * 
     * @param barIndex The bar index (0-15)
     * @param value    The tilt value (-7 to 7)
     */
    public void setTiltValueForBar(int barIndex, int value) {
        if (barIndex >= 0 && barIndex < harmonicTiltValues.size()) {
            harmonicTiltValues.set(barIndex, value);

            // If this is the current bar, update the current tilt
            if (barIndex == getCurrentBar()) {
                setCurrentTilt(value);
            }
        }
    }

    /**
     * Get the current bar index from the sequencer state
     */
    private int getCurrentBar() {
        // Implementation depends on how you track the current bar
        // This might come from the TimingBus or other timing mechanism
        return (int) ((getCurrentStep() / 16) % 16);
    }

    public void setNoteEventPublisher(Consumer<NoteEvent> publisher) {
        this.noteEventPublisher = publisher;
    }

    /**
     * Set the next pattern to automatically switch to when the current pattern
     * completes
     * 
     * @param patternId The ID of the next pattern, or null to disable automatic
     *                  switching
     */
    public void setNextPatternId(Long patternId) {
        this.nextPatternId = patternId;
        logger.info("Set next melodic pattern ID: {}", patternId);
    }

    /**
     * Get the next pattern ID that will be loaded when the current pattern
     * completes
     * 
     * @return The next pattern ID or null if no pattern is queued
     */
    public Long getNextPatternId() {
        return nextPatternId;
    }

    /**
     * Creates a new melodic sequencer
     */
    public MelodicSequencer() {
        // Initialize pattern data with default values
        initializePatternData();

        // Initialize note properties (NEW)
        initializeNote();

        // Initialize harmonic tilt values
        initializeHarmonicTiltValues();

        // Register with CommandBus
        CommandBus.getInstance().register(this);

        TimingBus.getInstance().register(this);

        // Initialize the quantizer with default settings
        updateQuantizer();

        logger.info("MelodicSequencer initialized and registered with CommandBus");
    }

    public MelodicSequencer(Integer channel) {
        this();
        this.channel = channel; // Set the channel for this instance

        // Initialize tilt values
        initializeHarmonicTiltValues();
    }

    /**
     * Creates a new melodic sequencer with ID and loads first sequence if available
     */
    public MelodicSequencer(Integer id, Integer channel) {
        this.id = id;
        this.channel = channel;

        // Initialize pattern data with default values
        initializePatternData();
        
        // Initialize harmonic tilt values
        initializeHarmonicTiltValues();
        
        // Register with CommandBus
        CommandBus.getInstance().register(this);
        TimingBus.getInstance().register(this);
        
        // Initialize the quantizer with default settings
        updateQuantizer();
        
        // Wait for session to be available before initializing player
        CommandBus.getInstance().publish(
            Commands.REQUEST_ONE_TIME_NOTIFICATION,
            this,
            new RequestForOneTimeNotification(Commands.SYSTEM_READY, () -> {
                // Initialize note properties after system is ready
                initializeNote();
                
                // Load first sequence if available (or create new one)
                if (id != null) {
                    loadFirstSequence();
                }
                
                logger.info("MelodicSequencer {} fully initialized after system ready", id);
            })
        );

        logger.info("MelodicSequencer {} registered with CommandBus, waiting for system ready", id);
    }

    /**
     * Initialize the Note object with proper InstrumentWrapper and Session integration
     */
    private void initializeNote() {
<<<<<<< HEAD
        // Don't directly create with RedisService.getInstance().newNote()
        
        // Get the current session from SessionManager
        Session session = SessionManager.getInstance().getActiveSession();
        if (session == null) {
            logger.error("Cannot initialize player - no active session");
            return;
        }
        
        // Check if a player already exists for this sequencer in the session
        Player existingPlayer = findExistingPlayerForSequencer(session);
        
        if (existingPlayer != null) {
            // Use existing player
            logger.info("Using existing player {} for sequencer {}", existingPlayer.getId(), id);
            player = existingPlayer;
            
            // Update channel if needed
            if (player.getChannel() != channel) {
                player.setChannel(channel);
                // Save the player through PlayerManager
                PlayerManager.getInstance().savePlayerProperties(player);
            }
        } else {
            // Create new player through PlayerManager
            logger.info("Creating new player for sequencer {}", id);
            
            // Get an instrument from InstrumentManager
            InstrumentWrapper instrument = getDefaultInstrument();
            
            // Create a Note player with proper name
            String playerName = "Melody " + (id != null ? id : "");
            player = new Note(playerName, session, instrument, 60, null);
            
            // Configure base properties
            player.setMinVelocity(60);
            player.setMaxVelocity(127);
            player.setLevel(100);
            player.setChannel(channel);
            
            // Associate player with this sequencer
            player.setOwner(this);
            
            // Generate an ID for the player if needed
            if (player.getId() == null) {
                player.setId(RedisService.getInstance().getNextPlayerId());
            }
            
            // Add to session
            session.getPlayers().add(player);
            
            // Save through PlayerManager
            PlayerManager.getInstance().savePlayerProperties(player);
            
            logger.info("Created new player {} for melodic sequencer {}", player.getId(), id);
        }
        
        // Always initialize the instrument once player is set up
        if (player.getInstrument() == null || player.isUsingInternalSynth()) {
            initializeInternalInstrument(player);
        }
    }

    /**
     * Initialize an internal synthesizer instrument for a player
     * Used when a player doesn't have an instrument or is using internal synth
     *
     * @param player The player to initialize with internal instrument
     */
    private void initializeInternalInstrument(Player player) {
        if (player == null) {
            logger.warn("Cannot initialize internal instrument for null player");
            return;
        }
=======

        player =  RedisService.getInstance().newNote();
        player.setMinVelocity(60);
        player.setMaxVelocity(127);
        player.setLevel(100);
        player.setChannel(channel); // Use the sequencer's channel setting

        if (player.isUsingInternalSynth())
            initializeInternalInstrument(player);
    }

    private void initializeInternalInstrument(Player player) {
        try {
            // Get the InstrumentManager instance
            InstrumentManager instrumentManager = InstrumentManager.getInstance();
>>>>>>> 9c892c9a

        try {
            // Try to get an internal instrument from the manager
            InstrumentManager manager = InstrumentManager.getInstance();
            InstrumentWrapper internalInstrument = null;
            
            // First try to find an existing internal instrument for this channel
            for (InstrumentWrapper instrument : manager.getCachedInstruments()) {
                if (Boolean.TRUE.equals(instrument.getInternal()) && 
                    instrument.getChannel() != null && 
                    instrument.getChannel() == player.getChannel()) {
                    internalInstrument = instrument;
                    logger.info("Found existing internal instrument for channel {}", player.getChannel());
                    break;
                }
            }
            
            // If no instrument found, create a new one
            if (internalInstrument == null) {
                internalInstrument = new InstrumentWrapper(
                    "Internal Synth " + player.getChannel(),  // Add channel to name for clarity
                    null, 
                    player.getChannel()  // Use player's channel
                );
                internalInstrument.setInternal(true);
                internalInstrument.setDeviceName("Gervill");
                internalInstrument.setSoundbankName("Default");
                internalInstrument.setBankIndex(0);
<<<<<<< HEAD
                // Use channel as preset if none defined, ensuring different sounds per channel
                internalInstrument.setCurrentPreset(player.getPreset() != null ? 
                    player.getPreset() : player.getChannel());
                // Make sure ID is unique per channel
                internalInstrument.setId(9985L + player.getChannel());
                
                // Register with instrument manager
                manager.updateInstrument(internalInstrument);
                logger.info("Created new internal instrument for channel {}", player.getChannel());
=======
                internalInstrument.setCurrentPreset(0); // Piano

                // Give it a unique ID
                // note.setPreset(internalInstrument.getCurrentPreset());
            }

            internalInstrument.setId(9985L + getPlayer().getChannel()); // Unique ID for internal synth

            // Now properly connect the device using DeviceManager
            // Check if device is available
            List<String> availableDevices = DeviceManager.getInstance().getAvailableOutputDeviceNames();
            if (!availableDevices.contains(deviceName)) {
                CommandBus.getInstance().publish(
                        Commands.STATUS_UPDATE,
                        this,
                        new StatusUpdate("Device not available: " + deviceName));

                logger.error("Device not available: {}", deviceName);
            } else {
                // Try to reinitialize the device connection
                MidiDevice device = DeviceManager.getMidiDevice(deviceName);
                if (device != null) {
                    if (!device.isOpen()) {
                        device.open();
                    }

                    boolean connected = device.isOpen();
                    if (connected) {
                        internalInstrument.setDevice(device);
                        internalInstrument.setAvailable(true);

                        // Update in cache/config
                        instrumentManager.updateInstrument(internalInstrument);
                        logger.info("Successfully connected to device: {}", deviceName);
                    } else {
                        logger.error("Failed to open device: {}", deviceName);
                    }
                }
>>>>>>> 9c892c9a
            }
            
            // Assign instrument to player
            player.setInstrument(internalInstrument);
            player.setUsingInternalSynth(true);
            player.setPreset(0); // Piano
            
            // Save the player
            PlayerManager.getInstance().savePlayerProperties(player);
            
            logger.info("Player {} initialized with internal instrument", player.getId());
            
            // Send program change to actually set the instrument sound
            initializeInstrument();
            
        } catch (Exception e) {
            logger.error("Failed to initialize internal instrument: {}", e.getMessage(), e);
        }
    }

<<<<<<< HEAD
    /**
     * Find a player in the session that belongs to this sequencer
     */
    private Player findExistingPlayerForSequencer(Session session) {
        if (session == null || id == null) {
            return null;
        }
        
        // Look for a player that's associated with this sequencer AND has the correct channel
        for (Player p : session.getPlayers()) {
            if (p instanceof Note && 
                p.getOwner() != null && 
                p.getOwner() instanceof MelodicSequencer && 
                ((MelodicSequencer) p.getOwner()).getId() != null &&
                ((MelodicSequencer) p.getOwner()).getId().equals(id) &&
                p.getChannel() == this.channel) {  // Added channel check
                
                return p;
=======
            logger.info("Initialized Note with InstrumentWrapper: {}", internalInstrument.getName());

            // Test the connection
            try {
                if (internalInstrument.getAvailable()) {
                    internalInstrument.noteOn(9, 36, 100);
                    Thread.sleep(100);
                    internalInstrument.noteOff(9, 36, 0);
                    logger.info("Test note played successfully");

                }
            } catch (Exception e) {
                logger.warn("Test note failed: {}", e.getMessage());
>>>>>>> 9c892c9a
            }
        }
<<<<<<< HEAD
        
        logger.info("No player found for sequencer {} and channel {}", id, channel);
        return null;
    }

    /**
     * Get a default instrument for melodic sequencing
     */
    private InstrumentWrapper getDefaultInstrument() {
        // Create with null device (indicates internal synth)
        InstrumentWrapper internalInstrument = new InstrumentWrapper(
            "Internal Synth", 
            null,  // Explicitly pass null for device
            getChannel()
        );
        
        // Configure as internal instrument
        internalInstrument.setInternal(true);
        internalInstrument.setDeviceName("Gervill");
        internalInstrument.setSoundbankName("Default");
        internalInstrument.setBankIndex(0);
        internalInstrument.setCurrentPreset(0);  // Default to piano
        internalInstrument.setId(9985L + channel);
        
        // Register with manager
        InstrumentManager.getInstance().updateInstrument(internalInstrument);
        
        return internalInstrument;
=======

>>>>>>> 9c892c9a
    }

    /**
     * Initialize pattern data arrays with default values
     */
    private void initializePatternData() {
        activeSteps = new ArrayList<>(patternLength);
        noteValues = new ArrayList<>(patternLength);
        velocityValues = new ArrayList<>(patternLength);
        gateValues = new ArrayList<>(patternLength);
        probabilityValues = new ArrayList<>(patternLength); // Add this
        nudgeValues = new ArrayList<>(patternLength); // Add this

        // Fill with default values
        for (int i = 0; i < patternLength; i++) {
            activeSteps.add(false); // All steps off by default
            noteValues.add(60); // Middle C
            velocityValues.add(100); // Medium-high velocity
            gateValues.add(50); // 50% gate time
            probabilityValues.add(100); // 100% probability by default
            nudgeValues.add(0); // No timing nudge by default
        }
    }

    /**
     * Process a timing tick and play notes through the Note's InstrumentWrapper
     *
     * @param tick Current tick count
     */
    public void processTick(Long tick) {
        if (!isPlaying || tick == null) {
            return;
        }

        tickCounter = tick;

        // IMPORTANT: Use timing division to calculate tick interval
        // rather than using a fixed value of 24
        int ticksForDivision = timingDivision.getTicksPerBeat();

        // Make sure we have a valid minimum value
        if (ticksForDivision <= 0) {
            ticksForDivision = 24; // Emergency fallback
        }

        // Check if it's time for the next step using the timing division
        if (tick % ticksForDivision == 0) {
            // Get previous step for highlighting updates
            int prevStep = currentStep;

            // Calculate the next step based on the current direction
            calculateNextStep();

            // Notify listeners of step update
            if (stepUpdateListener != null) {
                stepUpdateListener.accept(new StepUpdateEvent(prevStep, currentStep));
            }

            // Trigger the note for the current step
            triggerNote(currentStep);
        }
    }

    /**
     * Calculate the previous step based on current direction
     */
    @SuppressWarnings("unused")
    private int getPreviousStep() {
        switch (direction) {
            case FORWARD:
                return (currentStep + patternLength - 1) % patternLength;
            case BACKWARD:
                return (currentStep + 1) % patternLength;
            case BOUNCE:
                // For bounce, it depends on the current bounce direction
                if (bounceDirection > 0) {
                    return currentStep > 0 ? currentStep - 1 : 0;
                } else {
                    return currentStep < patternLength - 1 ? currentStep + 1 : patternLength - 1;
                }
            case RANDOM:
            default:
                return currentStep; // For random, just use current position
        }
    }

    /**
     * Play a note directly using the Note's InstrumentWrapper
     *
     * @param midiNote The MIDI note number to play
     * @param velocity The velocity (volume) of the note
     * @param duration The duration in milliseconds
     */
    @SuppressWarnings("unused")
    private void playNote(int midiNote, int velocity, int duration) {
        if (player == null || player.getInstrument() == null) {
            logger.warn("Cannot play note directly - note or instrument is null");
            return;
        }

        try {
            final InstrumentWrapper instrument = player.getInstrument();
            final int channel = player.getChannel();

            // Log what we're about to play
            logger.info("Playing note directly: note={}, vel={}, duration={}, channel={}, instrument={}",
                    midiNote, velocity, duration, channel, instrument.getName());

            // Set the channel's current program if needed
            if (player.getPreset() != null) {
                // Send bank select messages if a bank is specified
                if (instrument.getBankIndex() != null && instrument.getBankIndex() > 0) {
                    instrument.controlChange(channel, 0, 0); // Bank MSB
                    instrument.controlChange(channel, 32, instrument.getBankIndex()); // Bank LSB
                }

                // Send program change
                instrument.programChange(channel, player.getPreset().intValue(), 0);
            }

            // Play the note - ERROR IS HERE
            instrument.noteOn(channel, midiNote, player.getLevel()); // Correct - use instrument directly

            // Schedule note off after the specified duration
            final int noteToStop = midiNote; // Capture for use in lambda

            new Thread(() -> {
                try {
                    Thread.sleep(duration);
                    instrument.noteOff(channel, noteToStop, 0);
                } catch (Exception e) {
                    logger.error("Error in note thread: {}", e.getMessage());
                }
            }).start();

        } catch (Exception e) {
            logger.error("Error playing note directly: {}", e.getMessage(), e);
        }
    }

    /**
     * Calculate the next step based on the current direction
     */
    private void calculateNextStep() {
        int oldStep = currentStep;
        boolean patternCompleted = false;

        switch (direction) {
            case FORWARD -> {
                currentStep++;

                // Check if we've reached the end of the pattern
                if (currentStep >= patternLength) {
                    currentStep = 0;
                    patternCompleted = true;

                    // Handle pattern switching if enabled
                    if (nextPatternId != null) {
                        Long currentId = melodicSequenceId;
                        // Load the next pattern
                        if (RedisService.getInstance().findMelodicSequenceById(nextPatternId, id) != null) {
                            // Store current playback state
                            boolean wasPlaying = isPlaying;

                            // Load new pattern
                            RedisService.getInstance().applyMelodicSequenceToSequencer(
                                    RedisService.getInstance().findMelodicSequenceById(nextPatternId, id),
                                    this);

                            // Restore playback state
                            isPlaying = wasPlaying;

                            // Notify about pattern switch
                            CommandBus.getInstance().publish(
                                    Commands.MELODIC_PATTERN_SWITCHED,
                                    this,
                                    new PatternSwitchEvent(currentId, nextPatternId));

                            // Clear the next pattern ID (one-shot behavior)
                            nextPatternId = null;
                        }
                    }

                    // Generate a new pattern if latch is enabled
                    if (latchEnabled) {
                        // Get the current octave range setting (default to 2 if unset)
                        int octaveRange = 2;

                        // Use a consistent density (adjust as needed)
                        int density = 50;

                        // Generate a new pattern
                        generatePattern(octaveRange, density);

                        // Notify UI of pattern change
                        CommandBus.getInstance().publish(Commands.PATTERN_UPDATED, this, this);

                        logger.info("Latch mode: Generated new pattern at cycle end");
                    }

                    if (!looping) {
                        isPlaying = false;
                    }
                }
            }

            // Handle other direction cases similarly
            case BACKWARD -> {
                currentStep--;

                if (currentStep < 0) {
                    currentStep = patternLength - 1;
                    patternCompleted = true;

                    // Handle pattern switching if enabled
                    if (nextPatternId != null) {
                        Long currentId = melodicSequenceId;
                        // Load the next pattern
                        if (RedisService.getInstance().findMelodicSequenceById(nextPatternId, id) != null) {
                            // Store current playback state
                            boolean wasPlaying = isPlaying;

                            // Load new pattern
                            RedisService.getInstance().applyMelodicSequenceToSequencer(
                                    RedisService.getInstance().findMelodicSequenceById(nextPatternId, id),
                                    this);

                            // Restore playback state
                            isPlaying = wasPlaying;

                            // Notify about pattern switch
                            CommandBus.getInstance().publish(
                                    Commands.MELODIC_PATTERN_SWITCHED,
                                    this,
                                    new PatternSwitchEvent(currentId, nextPatternId));

                            // Clear the next pattern ID (one-shot behavior)
                            nextPatternId = null;
                        }
                    }

                    // Generate a new pattern if latch is enabled
                    if (latchEnabled) {
                        int octaveRange = 2;
                        int density = 50;
                        generatePattern(octaveRange, density);
                        CommandBus.getInstance().publish(Commands.PATTERN_UPDATED, this, this);
                        logger.info("Latch mode: Generated new pattern at cycle end");
                    }

                    if (!looping) {
                        isPlaying = false;
                    }
                }
            }

            case BOUNCE -> {
                // Update step counter according to bounce direction
                currentStep += bounceDirection;

                // Check if we need to change bounce direction
                if (currentStep <= 0 || currentStep >= patternLength - 1) {
                    bounceDirection *= -1;

                    // At pattern end, generate new pattern if latch enabled
                    if (currentStep <= 0 || currentStep >= patternLength - 1) {
                        if (latchEnabled) {
                            int octaveRange = 2;
                            int density = 50;
                            generatePattern(octaveRange, density);
                            CommandBus.getInstance().publish(Commands.PATTERN_UPDATED, this, this);
                            logger.info("Latch mode: Generated new pattern at cycle end");
                        }
                    }

                    if (!looping) {
                        isPlaying = false;
                    }
                }
            }

            case RANDOM -> {
                // Random doesn't have a clear cycle end, so we'll consider
                // hitting step 0 as the "cycle end" for latch purposes
                int priorStep = currentStep;

                // Generate random step
                currentStep = (int) (Math.random() * patternLength);

                // If we randomly hit step 0 and we weren't at step 0 before
                if (currentStep == 0 && priorStep != 0) {
                    if (latchEnabled) {
                        int octaveRange = 2;
                        int density = 50;
                        generatePattern(octaveRange, density);
                        CommandBus.getInstance().publish(Commands.PATTERN_UPDATED, this, this);
                        logger.info("Latch mode: Generated new pattern at random cycle point");
                    }
                }
            }
        }

        // Notify step listeners about the step change
        if (stepUpdateListener != null) {
            stepUpdateListener.accept(new StepUpdateEvent(oldStep, currentStep));
        }
    }

    /**
     * Triggers a note for the specified step, applying probability and nudge.
     * 
     * @param stepIndex The step index
     */
    private void triggerNote(int stepIndex) {
        // Only trigger if step is active
        if (stepIndex >= 0 && stepIndex < activeSteps.size() && activeSteps.get(stepIndex)) {
            // Get step parameters
            int[] note = { getNoteValue(stepIndex) };
            int velocity = getVelocityValue(stepIndex);
            int gate = getGateValue(stepIndex);
            int probability = getProbabilityValue(stepIndex);
            int nudge = getNudgeValue(stepIndex);

            // Apply swing to even-numbered steps (odd indices in 0-indexed array)
            if (swingEnabled && stepIndex % 2 == 1) {
                // Calculate swing amount based on percentage
                int swingAmount = calculateSwingAmount();
                nudge += swingAmount;
            }

            // Apply scale quantization if enabled
            if (quantizeEnabled) {
                note[0] = quantizeNote(note[0]);
            }

            // Apply octave shift and tilt
            note[0] = applyOctaveShift(note[0]);
            note[0] = applyTilt(note[0]);

            // Check probability - only play if random number is less than probability
            if (Math.random() * 100 < probability) {
                // Create the note event
                final NoteEvent noteEvent = new NoteEvent(note[0], velocity, gate);

                // Apply nudge if specified
                if (nudge > 0) {
                    final int finalNote = note[0];
                    final int finalVel = velocity;

                    SHARED_NOTE_SCHEDULER.schedule(() -> {
                        player.noteOn(finalNote, finalVel, gate);
                        // Other logic...
                    }, nudge, TimeUnit.MILLISECONDS);
                } else {
                    player.noteOn(note[0], velocity, gate);
                    // Other logic...
                }

                // Add this at the end:
                if (noteEventPublisher != null && velocity > 0) {
                    NoteEvent event = new NoteEvent(note[0], velocity, gate);
                    noteEventPublisher.accept(event);
                }
            } else {
                // Note skipped due to probability
                logger.debug("Step {} skipped due to probability: {}/100", stepIndex, probability);
            }
        }
    }

    /**
     * Apply tilt to a MIDI note value
     *
     * @param noteValue MIDI note value to shift
     * @return Tilted note value
     */
    private int applyTilt(int noteValue) {
        int shiftedValue = noteValue + getCurrentTilt();
        // Keep notes in MIDI range (0-127)
        return Math.max(0, Math.min(127, shiftedValue));
    }

    /**
     * Get the root note of the melodic sequencer
     *
     * @return MIDI note value (0-127)
     */
    public Integer getRootNote() {
        return player != null ? player.getRootNote() : 60;
    }

    /**
     * Set the root note of the melodic sequencer
     *
     * @param rootNote MIDI note value (0-127)
     */
    public void setRootNote(Integer rootNote) {
        if (player != null && rootNote != null) {
            player.setRootNote(rootNote);
        }
    }

    /**
     * Get the name of the melody
     *
     * @return The melody name
     */
    public String getName() {
        return player != null ? player.getName() : "Melody";
    }

    /**
     * Set the name of the melody
     *
     * @param name The new melody name
     */
    public void setName(String name) {
        if (player != null && name != null) {
            player.setName(name);
        }
    }

    /**
     * Get the velocity level
     *
     * @return Velocity level (0-127)
     */
    public Long getLevel() {
        return player != null ? player.getLevel() : 100L;
    }

    /**
     * Set the velocity level
     *
     * @param level Velocity level (0-127)
     */
    public void setLevel(int level) {
        if (player != null && level >= 0 && level <= 127) {
            player.setLevel(level);
        }
    }

    /**
     * Decrement the octave shift by 1
     */
    public void decrementOctaveShift() {
        octaveShift--;
        logger.info("Octave shift decreased to {}", octaveShift);
    }

    /**
     * Increment the octave shift by 1
     */
    public void incrementOctaveShift() {
        octaveShift++;
        logger.info("Octave shift increased to {}", octaveShift);
    }

    /**
     * Clear the entire pattern
     */
    public void clearPattern() {
        // Set all steps to inactive
        for (int i = 0; i < patternLength; i++) {
            activeSteps.set(i, false);
        }

        // Notify listeners about the pattern update
        notifyPatternUpdated();
    }

    /**
     * Generate a random pattern with the given parameters
     *
     * @param octaveRange The number of octaves to span (1-4)
     * @param density     Percentage of steps to activate (1-100)
     */
    public void generatePattern(int octaveRange, int density) {
        // Clear existing pattern
        clearPattern();

        // Calculate base note from root note
        int baseNote = 60; // Middle C by default

        // Calculate number of steps to activate
        int stepsToActivate = patternLength * density / 100;
        stepsToActivate = Math.max(1, Math.min(stepsToActivate, patternLength));

        // Always activate the first step
        if (activeSteps.size() > 0) {
            activeSteps.set(0, true);
        }
        if (noteValues.size() > 0) {
            noteValues.set(0, baseNote);
        }
        if (velocityValues.size() > 0) {
            velocityValues.set(0, 100);
        }
        if (gateValues.size() > 0) {
            gateValues.set(0, 75);
        }

        stepsToActivate--;

        // Activate random remaining steps
        for (int i = 0; i < stepsToActivate; i++) {
            // Find an inactive step
            int step;
            do {
                step = (int) (Math.random() * patternLength);
            } while (step < activeSteps.size() && activeSteps.get(step));

            // Activate it if valid index
            if (step < activeSteps.size()) {
                activeSteps.set(step, true);
            }

            // Generate a random note within the octave range if valid index
            if (step < noteValues.size()) {
                int noteOffset = (int) (Math.random() * (12 * octaveRange));
                noteValues.set(step, baseNote + noteOffset);
            }

            // Random velocity (60-127) if valid index
            if (step < velocityValues.size()) {
                velocityValues.set(step, 60 + (int) (Math.random() * 68));
            }

            // Random gate time (25-100) if valid index
            if (step < gateValues.size()) {
                gateValues.set(step, 25 + (int) (Math.random() * 76));
            }
        }

        logger.info("Generated pattern: octaves={}, density={}", octaveRange, density);
    }

    /**
     * Quantize a note to the current scale
     *
     * @param note The MIDI note number to quantize
     * @return The quantized note number
     */
    public int quantizeNote(int note) {
        if (quantizer == null) {
            updateQuantizer(); // Ensure we have a quantizer
        }

        try {
            return quantizer.quantizeNote(note);
        } catch (Exception e) {
            logger.error("Error quantizing note {}: {}", note, e.getMessage());
            return note; // Return original note if quantization fails
        }
    }

    /**
     * Update the quantizer with current scale settings
     */
    public void updateQuantizer() {
        // Create Boolean array representing which notes are in the scale
        scaleNotes = createScaleArray(selectedRootNote, scale);

        // Create new quantizer with the scale
        quantizer = new Quantizer(scaleNotes);

        logger.info("Quantizer updated with root note {} and scale {}", selectedRootNote, scale);
    }

    /**
     * Create a Boolean array representing which notes are in the scale
     */
    private Boolean[] createScaleArray(String rootNote, String scaleName) {
        Boolean[] result = new Boolean[12];
        for (int i = 0; i < 12; i++) {
            result[i] = false;
        }

        // Get root note index using Scale class
        int rootIndex = Scale.getRootNoteIndex(rootNote);

        // Get scale pattern from Scale class - FIX: Use a proper int[] array as default
        int[] pattern = Scale.SCALE_PATTERNS.getOrDefault(scaleName,
                new int[] { 0, 1, 2, 3, 4, 5, 6, 7, 8, 9, 10, 11 });

        // Apply pattern to root note
        for (int offset : pattern) {
            int noteIndex = (rootIndex + offset) % 12;
            result[noteIndex] = true;
        }

        return result;
    }

    /**
     * Set the root note for scale quantization
     *
     * @param rootNote Root note name (C, C#, D, etc.)
     */
    public void setRootNote(String rootNote) {
        this.selectedRootNote = rootNote;
        updateQuantizer();

        // IMPORTANT: Re-quantize all notes in the pattern when root note changes
        if (quantizeEnabled && quantizer != null) {
            for (int i = 0; i < noteValues.size(); i++) {
                noteValues.set(i, quantizer.quantizeNote(noteValues.get(i)));
            }

            // Notify listeners that pattern has been updated
            CommandBus.getInstance().publish(Commands.PATTERN_UPDATED, this, this);
        }

        logger.info("Root note set to {} and notes re-quantized", rootNote);
    }

    /**
     * Set the scale for note quantization
     *
     * @param scale Scale name
     */
    public void setScale(String scale) {
        this.scale = scale;
        updateQuantizer();

        // IMPORTANT: Re-quantize all notes in the pattern when scale changes
        if (quantizeEnabled && quantizer != null) {
            for (int i = 0; i < noteValues.size(); i++) {
                noteValues.set(i, quantizer.quantizeNote(noteValues.get(i)));
            }

            // Notify listeners that pattern has been updated
            CommandBus.getInstance().publish(Commands.PATTERN_UPDATED, this, this);
        }

        logger.info("Scale set to {} and notes re-quantized", scale);
    }

    /**
     * Apply octave shift to a MIDI note value
     *
     * @param noteValue MIDI note value to shift
     * @return Shifted note value
     */
    public int applyOctaveShift(int noteValue) {
        int shiftedValue = noteValue + (octaveShift * 12);
        // Keep notes in MIDI range (0-127)
        return Math.max(0, Math.min(127, shiftedValue));
    }

    /**
     * Enable or disable quantization
     *
     * @param enabled True to enable, false to disable
     */
    public void setQuantizeEnabled(boolean enabled) {
        this.quantizeEnabled = enabled;
        logger.info("Quantization {}", enabled ? "enabled" : "disabled");
    }

    /**
     * Check if quantization is enabled
     *
     * @return True if quantization is enabled
     */
    public boolean isQuantizeEnabled() {
        return quantizeEnabled;
    }

    /**
     * Sets all data for a specific step.
     * 
     * @param stepIndex   The step index
     * @param active      Whether the step is active
     * @param note        The note value
     * @param velocity    The velocity value
     * @param gate        The gate value
     * @param probability The probability value (0-100)
     * @param nudge       The nudge value in milliseconds
     */
    public void setStepData(int stepIndex, boolean active, int note, int velocity, int gate, int probability,
            int nudge) {
        // Set active state
        while (activeSteps.size() <= stepIndex) {
            activeSteps.add(false);
        }
        activeSteps.set(stepIndex, active);

        // Set note value
        while (noteValues.size() <= stepIndex) {
            noteValues.add(60); // Default to middle C
        }
        noteValues.set(stepIndex, note);

        // Set velocity value
        while (velocityValues.size() <= stepIndex) {
            velocityValues.add(100); // Default velocity
        }
        velocityValues.set(stepIndex, velocity);

        // Set gate value
        while (gateValues.size() <= stepIndex) {
            gateValues.add(50); // Default gate
        }
        gateValues.set(stepIndex, gate);

        // Set probability value
        setProbabilityValue(stepIndex, probability);

        // Set nudge value
        setNudgeValue(stepIndex, nudge);
    }

    // Keep the old method for backward compatibility
    public void setStepData(int stepIndex, boolean active, int note, int velocity, int gate) {
        // Call the new method with default probability and nudge values
        setStepData(stepIndex, active, note, velocity, gate, 100, 0);
    }

    /**
     * Reset the sequencer to start position
     */
    public void reset() {
        // Initialize step counter based on direction
        currentStep = direction == Direction.FORWARD ? 0 : patternLength - 1;
        tickCounter = 0;

        // Notify UI that we've reset
        if (stepUpdateListener != null) {
            stepUpdateListener.accept(new StepUpdateEvent(-1, currentStep));
        }

        logger.debug("Melodic sequencer reset to step {}", currentStep);
    }

    /**
     * Start playback of the sequencer
     */
    public void start() {
        if (isPlaying) {
            return;
<<<<<<< HEAD
        }
        
        // Make sure player has instrument before starting
        ensurePlayerHasInstrument();
        
        // Then initialize MIDI instrument
        initializeInstrument();
        
        isPlaying = true;
        
        // Reset position if needed
        if (currentStep >= patternLength) {
            reset();
        }
        
        logger.info("Melodic sequencer {} started playback", id);
        
        // Notify listeners
        CommandBus.getInstance().publish(Commands.SEQUENCER_STATE_CHANGED, this, 
            Map.of("sequencerId", id, "state", "started"));
=======
        }

        // Initialize MIDI instrument before starting playback
        initializeInstrument();

        // Rest of start() method
        isPlaying = true;
        // ...existing code...
>>>>>>> 9c892c9a
    }

    /**
     * Stop playback
     */
    public void stop() {
        if (isPlaying) {
            isPlaying = false;

            // Notify via command bus that we've stopped
            // CommandBus.getInstance().publish(Commands.TRANSPORT_STOP, this);
            logger.info("Melodic sequencer playback stopped");
        }
    }

    /**
     * Set the timing division for step playback
     *
     * @param division The timing division to use
     */
    public void setTimingDivision(TimingDivision division) {
        if (division != null) {
            this.timingDivision = division;

            logger.info("Timing division set to {}", division);
        }
    }

    /**
     * Get the current timing division
     *
     * @return The current timing division
     */
    public TimingDivision getTimingDivision() {
        return timingDivision;
    }

    /**
     * Update master tempo from session
     */
    public void updateMasterTempo(int sessionTicksPerBeat) {
        this.masterTempo = sessionTicksPerBeat;
        logger.info("Updated master tempo to {}", masterTempo);
    }

    /**
     * Implementation of IBusListener interface
     */
    @Override
    public void onAction(Command action) {
        if (action == null) {
            return;
        }

        switch (action.getCommand()) {
            case Commands.TIMING_UPDATE -> {
                if (isPlaying && action.getData() instanceof TimingUpdate update) {
                    if (update.tick() != null) {
                        processTick(update.tick());
                    }
                }
            }

            case Commands.TRANSPORT_START -> {
                logger.info("Received TRANSPORT_START command");
                // Sync with master tempo when starting
                masterTempo = SessionManager.getInstance().getActiveSession().getTicksPerBeat();
                logger.info("Master tempo set to {} ticks per beat", masterTempo);
                start();
            }

            case Commands.TRANSPORT_STOP -> {
                logger.info("Received TRANSPORT_STOP command");
                stop();
            }

            // Handle other commands as needed
        }
    }

    /**
     * Get the current step counter value
     *
     * @return Current step position
     */
    public int getCurrentStep() {
        return currentStep;
    }

    // Getter methods for sequence data
    public List<Boolean> getActiveSteps() {
        return new ArrayList<>(activeSteps);
    }

    public List<Integer> getNoteValues() {
        return new ArrayList<>(noteValues);
    }

    public List<Integer> getVelocityValues() {
        return new ArrayList<>(velocityValues);
    }

    public List<Integer> getGateValues() {
        return new ArrayList<>(gateValues);
    }

    /**
     * Check if a specific step is active in the sequence
     *
     * @param stepIndex The index of the step to check
     * @return true if the step is active, false otherwise
     */
    public boolean isStepActive(int stepIndex) {
        if (stepIndex >= 0 && stepIndex < activeSteps.size()) {
            return activeSteps.get(stepIndex);
        }
        return false;
    }

    /**
     * Gets the note value for a specific step.
     * 
     * @param stepIndex The step index
     * @return MIDI note value (0-127)
     */
    public int getNoteValue(int stepIndex) {
        if (stepIndex >= 0 && stepIndex < noteValues.size()) {
            return noteValues.get(stepIndex);
        }
        return 60; // Default to middle C if step is out of bounds
    }

    /**
     * Gets the velocity value for a specific step.
     * 
     * @param stepIndex The step index
     * @return Velocity value (0-127)
     */
    public int getVelocityValue(int stepIndex) {
        if (stepIndex >= 0 && stepIndex < velocityValues.size()) {
            return velocityValues.get(stepIndex);
        }
        return 100; // Default velocity if step is out of bounds
    }

    /**
     * Gets the gate value for a specific step.
     * 
     * @param stepIndex The step index
     * @return Gate value (0-100)
     */
    public int getGateValue(int stepIndex) {
        if (stepIndex >= 0 && stepIndex < gateValues.size()) {
            return gateValues.get(stepIndex);
        }
        return 50; // Default gate time if step is out of bounds
    }

    /**
     * Calculate note duration in milliseconds based on gate length percentage and
     * current tempo
     * 
     * @param gateLength Gate length (0-100 percent)
     * @return Duration in milliseconds
     */
    @SuppressWarnings("unused")
    private int calculateNoteDuration(int gateLength) {
        // Safety check for gate length
        int safeGateLength = Math.max(1, Math.min(100, gateLength));

        // Calculate beat duration in milliseconds (60000ms / BPM)
        // Using fixed tempo calculation that works with 24 ticks per step
        double beatsPerMinute = 120.0; // Default BPM

        if (masterTempo > 0) {
            // Calculate BPM from masterTempo (typically 96 PPQN)
            beatsPerMinute = 60.0 * (masterTempo / 24.0);
        }

        int beatDurationMs = (int) (60000 / beatsPerMinute);

        // Apply gate percentage to get note duration
        return (beatDurationMs * safeGateLength) / 100;
    }

    /**
     * Gets the probability value for a specific step.
     * 
     * @param stepIndex The step index
     * @return Probability value (0-100)
     */
    public int getProbabilityValue(int stepIndex) {
        if (stepIndex >= 0 && stepIndex < probabilityValues.size()) {
            return probabilityValues.get(stepIndex);
        }
        return 100; // Default to 100% if step is out of bounds
    }

    /**
     * Sets the probability value for a specific step.
     * 
     * @param stepIndex   The step index
     * @param probability Probability value (0-100)
     */
    public void setProbabilityValue(int stepIndex, int probability) {
        // Ensure probability is in valid range
        probability = Math.max(0, Math.min(100, probability));

        // Ensure step index is valid
        if (stepIndex >= 0) {
            // Expand lists if needed
            while (probabilityValues.size() <= stepIndex) {
                probabilityValues.add(100);
            }
            probabilityValues.set(stepIndex, probability);
        }
    }

    /**
     * Gets the nudge value for a specific step.
     * 
     * @param stepIndex The step index
     * @return Nudge value in milliseconds
     */
    public int getNudgeValue(int stepIndex) {
        if (stepIndex >= 0 && stepIndex < nudgeValues.size()) {
            return nudgeValues.get(stepIndex);
        }
        return 0; // Default to no nudge if step is out of bounds
    }

    /**
     * Sets the nudge value for a specific step.
     * 
     * @param stepIndex The step index
     * @param nudge     Nudge value in milliseconds
     */
    public void setNudgeValue(int stepIndex, int nudge) {
        // Ensure nudge is positive
        nudge = Math.max(0, nudge);

        // Ensure step index is valid
        if (stepIndex >= 0) {
            // Expand lists if needed
            while (nudgeValues.size() <= stepIndex) {
                nudgeValues.add(0);
            }
            nudgeValues.set(stepIndex, nudge);
        }
    }

    /**
     * Gets all probability values.
     * 
     * @return List of probability values
     */
    public List<Integer> getProbabilityValues() {
        return Collections.unmodifiableList(probabilityValues);
    }

    /**
     * Gets all nudge values.
     * 
     * @return List of nudge values
     */
    public List<Integer> getNudgeValues() {
        return Collections.unmodifiableList(nudgeValues);
    }

    /**
     * Push the sequence forward by one step, wrapping the last element to the first
     * position
     */
    public void pushForward() {
        if (patternLength <= 1) {
            return; // No need to rotate a single-step pattern
        }

        // Rotate active steps
        if (activeSteps.size() > 0) {
            boolean lastValue = activeSteps.get(patternLength - 1);
            for (int i = patternLength - 1; i > 0; i--) {
                activeSteps.set(i, activeSteps.get(i - 1));
            }
            activeSteps.set(0, lastValue);
        }

        // Rotate note values
        if (noteValues.size() > 0) {
            int lastValue = noteValues.get(patternLength - 1);
            for (int i = patternLength - 1; i > 0; i--) {
                noteValues.set(i, noteValues.get(i - 1));
            }
            noteValues.set(0, lastValue);
        }

        // Rotate velocity values
        if (velocityValues.size() > 0) {
            int lastValue = velocityValues.get(patternLength - 1);
            for (int i = patternLength - 1; i > 0; i--) {
                velocityValues.set(i, velocityValues.get(i - 1));
            }
            velocityValues.set(0, lastValue);
        }

        // Rotate gate values
        if (gateValues.size() > 0) {
            int lastValue = gateValues.get(patternLength - 1);
            for (int i = patternLength - 1; i > 0; i--) {
                gateValues.set(i, gateValues.get(i - 1));
            }
            gateValues.set(0, lastValue);
        }

        // Rotate probability values
        if (probabilityValues.size() > 0) {
            int lastValue = probabilityValues.get(patternLength - 1);
            for (int i = patternLength - 1; i > 0; i--) {
                probabilityValues.set(i, probabilityValues.get(i - 1));
            }
            probabilityValues.set(0, lastValue);
        }

        // Rotate nudge values
        if (nudgeValues.size() > 0) {
            int lastValue = nudgeValues.get(patternLength - 1);
            for (int i = patternLength - 1; i > 0; i--) {
                nudgeValues.set(i, nudgeValues.get(i - 1));
            }
            nudgeValues.set(0, lastValue);
        }

        logger.info("Sequence pushed forward by one step");

        // Notify listeners that the pattern has been updated
        CommandBus.getInstance().publish(Commands.PATTERN_UPDATED, this, this);
    }

    /**
     * Pull the sequence backward by one step, wrapping the first element to the
     * last position
     */
    public void pullBackward() {
        if (patternLength <= 1) {
            return; // No need to rotate a single-step pattern
        }

        // Rotate active steps
        if (activeSteps.size() > 0) {
            boolean firstValue = activeSteps.get(0);
            for (int i = 0; i < patternLength - 1; i++) {
                activeSteps.set(i, activeSteps.get(i + 1));
            }
            activeSteps.set(patternLength - 1, firstValue);
        }

        // Rotate note values
        if (noteValues.size() > 0) {
            int firstValue = noteValues.get(0);
            for (int i = 0; i < patternLength - 1; i++) {
                noteValues.set(i, noteValues.get(i + 1));
            }
            noteValues.set(patternLength - 1, firstValue);
        }

        // Rotate velocity values
        if (velocityValues.size() > 0) {
            int firstValue = velocityValues.get(0);
            for (int i = 0; i < patternLength - 1; i++) {
                velocityValues.set(i, velocityValues.get(i + 1));
            }
            velocityValues.set(patternLength - 1, firstValue);
        }

        // Rotate gate values
        if (gateValues.size() > 0) {
            int firstValue = gateValues.get(0);
            for (int i = 0; i < patternLength - 1; i++) {
                gateValues.set(i, gateValues.get(i + 1));
            }
            gateValues.set(patternLength - 1, firstValue);
        }

        // Rotate probability values
        if (probabilityValues.size() > 0) {
            int firstValue = probabilityValues.get(0);
            for (int i = 0; i < patternLength - 1; i++) {
                probabilityValues.set(i, probabilityValues.get(i + 1));
            }
            probabilityValues.set(patternLength - 1, firstValue);
        }

        // Rotate nudge values
        if (nudgeValues.size() > 0) {
            int firstValue = nudgeValues.get(0);
            for (int i = 0; i < patternLength - 1; i++) {
                nudgeValues.set(i, nudgeValues.get(i + 1));
            }
            nudgeValues.set(patternLength - 1, firstValue);
        }

        logger.info("Sequence pulled backward by one step");

        // Notify listeners that the pattern has been updated
        CommandBus.getInstance().publish(Commands.PATTERN_UPDATED, this, this);
    }

    /**
     * Rotates the pattern one step to the left (backward)
     */
    public void rotatePatternLeft() {
        if (patternLength <= 1)
            return;

        // Ensure all lists have adequate size
        while (activeSteps.size() < patternLength)
            activeSteps.add(false);
        while (noteValues.size() < patternLength)
            noteValues.add(60);
        while (velocityValues.size() < patternLength)
            velocityValues.add(100);
        while (gateValues.size() < patternLength)
            gateValues.add(50);
        while (probabilityValues.size() < patternLength)
            probabilityValues.add(100);
        while (nudgeValues.size() < patternLength)
            nudgeValues.add(0);

        // Store the first step's values
        boolean firstActive = activeSteps.get(0);
        int firstNote = noteValues.get(0);
        int firstVelocity = velocityValues.get(0);
        int firstGate = gateValues.get(0);
        int firstProbability = probabilityValues.get(0);
        int firstNudge = nudgeValues.get(0);

        // Shift all steps left by one position
        for (int i = 0; i < patternLength - 1; i++) {
            activeSteps.set(i, activeSteps.get(i + 1));
            noteValues.set(i, noteValues.get(i + 1));
            velocityValues.set(i, velocityValues.get(i + 1));
            gateValues.set(i, gateValues.get(i + 1));
            probabilityValues.set(i, probabilityValues.get(i + 1));
            nudgeValues.set(i, nudgeValues.get(i + 1));
        }

        // Place the saved first step values at the last position
        activeSteps.set(patternLength - 1, firstActive);
        noteValues.set(patternLength - 1, firstNote);
        velocityValues.set(patternLength - 1, firstVelocity);
        gateValues.set(patternLength - 1, firstGate);
        probabilityValues.set(patternLength - 1, firstProbability);
        nudgeValues.set(patternLength - 1, firstNudge);

        // Notify listeners about the pattern update
        notifyPatternUpdated();
    }

    /**
     * Rotates the pattern one step to the right (forward)
     */
    public void rotatePatternRight() {
        if (patternLength <= 1)
            return;

        // Ensure all lists have adequate size
        while (activeSteps.size() < patternLength)
            activeSteps.add(false);
        while (noteValues.size() < patternLength)
            noteValues.add(60);
        while (velocityValues.size() < patternLength)
            velocityValues.add(100);
        while (gateValues.size() < patternLength)
            gateValues.add(50);
        while (probabilityValues.size() < patternLength)
            probabilityValues.add(100);
        while (nudgeValues.size() < patternLength)
            nudgeValues.add(0);

        // Store the last step's values
        boolean lastActive = activeSteps.get(patternLength - 1);
        int lastNote = noteValues.get(patternLength - 1);
        int lastVelocity = velocityValues.get(patternLength - 1);
        int lastGate = gateValues.get(patternLength - 1);
        int lastProbability = probabilityValues.get(patternLength - 1);
        int lastNudge = nudgeValues.get(patternLength - 1);

        // Shift all steps right by one position
        for (int i = patternLength - 1; i > 0; i--) {
            activeSteps.set(i, activeSteps.get(i - 1));
            noteValues.set(i, noteValues.get(i - 1));
            velocityValues.set(i, velocityValues.get(i - 1));
            gateValues.set(i, gateValues.get(i - 1));
            probabilityValues.set(i, probabilityValues.get(i - 1));
            nudgeValues.set(i, nudgeValues.get(i - 1));
        }

        // Place the saved last step values at the first position
        activeSteps.set(0, lastActive);
        noteValues.set(0, lastNote);
        velocityValues.set(0, lastVelocity);
        gateValues.set(0, lastGate);
        probabilityValues.set(0, lastProbability);
        nudgeValues.set(0, lastNudge);

        // Notify listeners about the pattern update
        notifyPatternUpdated();
    }

    // For backward compatibility
    public void rotatePattern() {
        rotatePatternRight();
    }

    /**
     * Sets whether latch mode is enabled.
     * When enabled, a new pattern is generated each cycle.
     * 
     * @param enabled True to enable latch mode, false to disable
     */
    public void setLatchEnabled(boolean enabled) {
        this.latchEnabled = enabled;
        logger.info("Latch mode set to: {}", enabled);
    }

    /**
     * Checks if latch mode is enabled
     * 
     * @return True if latch mode is enabled
     */
    public boolean isLatchEnabled() {
        return latchEnabled;
    }

    /**
     * Sets a temporary note offset that applies to all notes in the current bar
     * without changing the stored pattern data
     * 
     * @param tiltValue The amount to shift notes up or down (-4 to +4 semitones)
     */
    public void setCurrentTilt(int tiltValue) {
        this.currentTilt = tiltValue;

        // Log the application of tilt
        logger.debug("Setting tilt for sequencer channel {} to {}", getChannel(), tiltValue);
    }

    /**
     * Gets the current tilt value
     * 
     * @return The current tilt value (-4 to +4)
     */
    public int getCurrentTilt() {
        return currentTilt;
    }

    /**
     * Notify listeners about the pattern update
     */
    private void notifyPatternUpdated() {
        CommandBus.getInstance().publish(Commands.PATTERN_UPDATED, this, this);
    }

    /**
     * Load the first available sequence for this sequencer
     * If no sequences exist, create a new one
     */
    public void loadFirstSequence() {
        try {
            RedisService redis = RedisService.getInstance();

            // Get the first sequence ID for this sequencer
            Long firstId = redis.getMinimumMelodicSequenceId(this.id);

            if (firstId != null) {
                // Load existing sequence
                MelodicSequenceData data = redis.findMelodicSequenceById(firstId, this.id);
                if (data != null) {
                    redis.applyMelodicSequenceToSequencer(data, this);
                    logger.info("Loaded first melodic sequence (ID: {}) for sequencer {}",
                            firstId, this.id);
                    return;
                }
            }

            // No sequence exists, create a new one
            logger.info("No melodic sequences found for sequencer {}, creating default", this.id);
            MelodicSequenceData newData = redis.newMelodicSequence(this.id);
            redis.applyMelodicSequenceToSequencer(newData, this);

            initializeInstrument();

        } catch (Exception e) {
            logger.error("Error loading first melodic sequence: {}", e.getMessage(), e);
        }
    }

    /**
     * Sets the global swing percentage
     * 
     * @param percentage Value from 25 (minimum swing) to 99 (maximum swing), 50 =
     *                   no swing
     */
    public void setSwingPercentage(int percentage) {
        // Limit to valid range
        this.swingPercentage = Math.max(MIN_SWING, Math.min(MAX_SWING, percentage));
        logger.info("Swing percentage set to: {}", swingPercentage);
    }

    /**
     * Gets the current swing percentage
     * 
     * @return The swing percentage (25-99)
     */
    public int getSwingPercentage() {
        return swingPercentage;
    }

    /**
     * Enables or disables swing
     * 
     * @param enabled True to enable swing, false to disable
     */
    public void setSwingEnabled(boolean enabled) {
        this.swingEnabled = enabled;
        logger.info("Swing enabled: {}", enabled);
    }

    /**
     * Checks if swing is enabled
     * 
     * @return True if swing is enabled
     */
    public boolean isSwingEnabled() {
        return swingEnabled;
    }

    /**
     * Calculate swing amount in milliseconds based on current tempo and timing
     * division
     * 
     * @return Swing amount in milliseconds
     */
    private int calculateSwingAmount() {
        // Get session BPM
        float bpm = SessionManager.getInstance().getActiveSession().getTempoInBPM();
        if (bpm <= 0) {
            bpm = 120; // Default fallback
        }

        // Calculate step duration in milliseconds
        float stepDurationMs = 60000f / bpm; // Duration of quarter note in ms

        // Adjust for timing division based on actual enum values
        switch (timingDivision) {
            case NORMAL -> stepDurationMs *= 1; // No change for normal timing
            case DOUBLE -> stepDurationMs /= 2; // Double time (faster)
            case HALF -> stepDurationMs *= 2; // Half time (slower)
            case QUARTER -> stepDurationMs *= 4; // Quarter time (very slow)
            case TRIPLET -> stepDurationMs *= 2.0f / 3.0f; // Triplet feel
            case QUARTER_TRIPLET -> stepDurationMs *= 4.0f / 3.0f; // Quarter note triplets
            case EIGHTH_TRIPLET -> stepDurationMs *= 1.0f / 3.0f; // Eighth note triplets
            case SIXTEENTH -> stepDurationMs *= 1.0f / 4.0f; // Sixteenth notes
            case SIXTEENTH_TRIPLET -> stepDurationMs *= 1.0f / 6.0f; // Sixteenth note triplets
            case BEBOP -> stepDurationMs *= 1; // Same as normal for swing calculations
            case FIVE_FOUR -> stepDurationMs *= 5.0f / 4.0f; // 5/4 time
            case SEVEN_EIGHT -> stepDurationMs *= 7.0f / 8.0f; // 7/8 time
            case NINE_EIGHT -> stepDurationMs *= 9.0f / 8.0f; // 9/8 time
            case TWELVE_EIGHT -> stepDurationMs *= 12.0f / 8.0f; // 12/8 time
            case SIX_FOUR -> stepDurationMs *= 6.0f / 4.0f; // 6/4 time
        }

        // Calculate swing percentage (convert from 50-75% to 0-25%)
        float swingFactor = (swingPercentage - 50) / 100f;

        // Return swing amount in milliseconds
        return (int) (stepDurationMs * swingFactor);
    }

<<<<<<< HEAD
=======
    /**
     * Initialize the MIDI device with the current instrument settings
     * from the player's InstrumentWrapper.
     * Should be called when playback starts.
     */
    // private void initializeMidiInstrument() {
    // if (player == null || player.getInstrument() == null) {
    // logger.warning("Cannot initialize MIDI instrument: Player or
    // InstrumentWrapper is null");
    // return;
    // }

    // InstrumentWrapper wrapper = player.getInstrument();
    // int channel = player.getChannel();

    // // Get the bank and program information
    // int bankMSB = wrapper.getBankMSB();
    // int bankLSB = wrapper.getBankLSB();
    // int program = wrapper.getProgram();

    // logger.info("Initializing MIDI instrument - Channel: {}, Bank MSB: {}, Bank
    // LSB: {}, Program: {}",
    // channel, bankMSB, bankLSB, program);

    // try {
    // // Send Bank Select messages
    // player.sendControlChange(0, bankMSB); // Bank Select MSB (CC#0)
    // player.sendControlChange(32, bankLSB); // Bank Select LSB (CC#32)

    // // Send Program Change message
    // player.sendProgramChange(program);

    // // Register with InstrumentManager to ensure consistent selection
    // InstrumentManager.getInstance().registerInstrument(
    // player.getId(),
    // wrapper.getId(),
    // bankMSB,
    // bankLSB,
    // program,
    // channel
    // );
    // } catch (Exception e) {
    // logger.error("Failed to initialize MIDI instrument", e);
    // }
    // }

    // Add this method to the MelodicSequencer class

>>>>>>> 9c892c9a
    /**
     * Initialize the MIDI device with the current instrument settings
     * Call this before starting playback
     */
    public void initializeInstrument() {
        if (player == null || player.getInstrument() == null) {
            logger.warn("Cannot initialize MIDI instrument: Player or instrument is null");
            return;
        }

        try {
            // Get current instrument settings
            InstrumentWrapper instrument = player.getInstrument();
            int channel = player.getChannel();
            Integer preset = player.getPreset();
            
            // Make sure the channel matches our expected channel
            if (channel != this.channel) {
                player.setChannel(this.channel);
                channel = this.channel;
            }

            // Mark instrument as assigned to player
            instrument.setAssignedToPlayer(true);

            // Update the instrument in the cache
            InstrumentManager.getInstance().updateInstrument(instrument);

            // Mark instrument as assigned to player
            instrument.setAssignedToPlayer(true);

            // Update the instrument in the cache
            InstrumentManager.getInstance().updateInstrument(instrument);

            if (preset != null) {
                // Apply bank select if needed
                if (instrument.getBankMSB() != 0 || instrument.getBankLSB() != 0) {
                    // Bank MSB (CC#0)
                    instrument.controlChange(channel, 0, instrument.getBankMSB());
                    // Bank LSB (CC#32)
                    instrument.controlChange(channel, 32, instrument.getBankLSB());
                    
                    logger.info("Sent bank select MSB: {}, LSB: {} on channel {}",
                        instrument.getBankMSB(), instrument.getBankLSB(), channel);
                }

                // Send program change
                instrument.programChange(channel, preset, 0);
                logger.info("Initialized instrument {} with preset {} on channel {}",
                        instrument.getName(), preset, channel);
                        
                // Save player using PlayerManager to ensure persistence
                PlayerManager.getInstance().savePlayerProperties(player);
            }
        } catch (Exception e) {
            logger.error("Error initializing instrument: {}", e.getMessage(), e);
        }
    }

    /**
     * Initialize the player if it doesn't already have a valid instrument
     */
    public void ensurePlayerHasInstrument() {
        if (player != null && player.getInstrument() == null) {
            logger.warn("Player {} has no instrument, initializing default", player.getId());
            initializeInternalInstrument(player);
        }
    }

    // public void initializeInstrument() {
    // if (player == null || player.getInstrument() == null) {
    // return;
    // }

    // try {
    // // Get current instrument settings
    // InstrumentWrapper instrument = player.getInstrument();
    // int channel = player.getChannel();
    // Integer preset = player.getPreset();

    // if (preset != null) {
    // // Apply bank select if needed
    // if (instrument.getBankIndex() != null && instrument.getBankIndex() > 0) {
    // // Bank MSB (CC#0)
    // instrument.controlChange(channel, 0, 0);
    // // Bank LSB (CC#32)
    // instrument.controlChange(channel, 32, instrument.getBankIndex());
    // }

    // // Send program change
    // instrument.programChange(channel, preset, 0);
    // logger.info("Initialized instrument {} with preset {} on channel {}",
    // instrument.getName(), preset, channel);
    // }
    // } catch (Exception e) {
    // logger.error("Error initializing instrument: {}", e.getMessage());
    // }
    // }
}
<|MERGE_RESOLUTION|>--- conflicted
+++ resolved
@@ -1,2188 +1,2085 @@
-package com.angrysurfer.core.sequencer;
-
-import java.util.ArrayList;
-import java.util.Collections;
-import java.util.List;
-import java.util.Map;
-import java.util.concurrent.Executors;
-import java.util.concurrent.ScheduledExecutorService;
-import java.util.concurrent.TimeUnit;
-import java.util.function.Consumer;
-
-<<<<<<< HEAD
-=======
-import javax.sound.midi.MidiDevice;
-
-import com.angrysurfer.core.model.Player;
-import com.angrysurfer.core.service.SessionManager;
->>>>>>> 9c892c9a
-import org.slf4j.Logger;
-import org.slf4j.LoggerFactory;
-
-import com.angrysurfer.core.api.Command;
-import com.angrysurfer.core.api.CommandBus;
-import com.angrysurfer.core.api.Commands;
-import com.angrysurfer.core.api.IBusListener;
-import com.angrysurfer.core.api.TimingBus;
-import com.angrysurfer.core.model.Direction;
-import com.angrysurfer.core.model.InstrumentWrapper;
-import com.angrysurfer.core.model.Note;
-<<<<<<< HEAD
-import com.angrysurfer.core.model.Player;
-import com.angrysurfer.core.model.Session;
-=======
->>>>>>> 9c892c9a
-import com.angrysurfer.core.redis.RedisService;
-import com.angrysurfer.core.service.InstrumentManager;
-<<<<<<< HEAD
-import com.angrysurfer.core.service.PlayerManager;
-import com.angrysurfer.core.service.SessionManager;
-=======
->>>>>>> 9c892c9a
-
-import lombok.Getter;
-import lombok.Setter;
-
-@Getter
-@Setter
-public class MelodicSequencer implements IBusListener {
-
-    private static final Logger logger = LoggerFactory.getLogger(MelodicSequencer.class);
-
-    // Add as static fields in both sequencer classes
-    private static final ScheduledExecutorService SHARED_NOTE_SCHEDULER = Executors.newScheduledThreadPool(2);
-
-    // Add these constants at the top of the class with other constants
-    private static final int NO_SWING = 50; // Percentage value for no swing
-    public static final int MAX_SWING = 99; // Maximum swing percentage
-    public static final int MIN_SWING = 25; // Minimum swing percentage
-
-    // Add these instance variables with other properties
-    private int swingPercentage = 50; // Default swing percentage (50 = no swing)
-    private boolean swingEnabled = false; // Swing enabled flag
-
-    // Sequencing parameters
-    private int currentStep = 0; // Current step in the pattern
-    private int patternLength = 16; // Default pattern length
-    private Direction direction = Direction.FORWARD; // Default direction
-    private boolean looping = true; // Default to looping
-    private long tickCounter = 0; // Tick counter
-    private long ticksPerStep = 24; // Base ticks per step (96 PPQN / 4 = 24)
-    private boolean isPlaying = false; // Flag indicating playback state
-    private int bounceDirection = 1; // Direction for bounce mode
-    private int channel = 3; // Default MIDI channel
-
-    private TimingDivision timingDivision = TimingDivision.NORMAL;
-
-    // Scale & quantization
-    private String selectedRootNote = "C";
-    private String scale = Scale.SCALE_CHROMATIC;
-    private Boolean[] scaleNotes;
-    private boolean quantizeEnabled = true;
-    private Quantizer quantizer;
-    private int octaveShift = 0; // Compatibility for scale
-
-    // Pattern data storage
-    private List<Boolean> activeSteps = new ArrayList<>(); // Step on/off state
-    private List<Integer> noteValues = new ArrayList<>(); // Note for each step
-    private List<Integer> velocityValues = new ArrayList<>(); // Velocity for each step
-    private List<Integer> gateValues = new ArrayList<>(); // Gate time for each step
-    private List<Integer> probabilityValues = new ArrayList<>();
-    private List<Integer> nudgeValues = new ArrayList<>();
-
-    // Note object for storing melodic properties (NEW)
-    private Player player;
-
-    // Event handling
-    private Consumer<StepUpdateEvent> stepUpdateListener;
-    private Consumer<NoteEvent> noteEventListener;
-
-    // Add master tempo field to synchronize with session
-    private int masterTempo;
-
-    // Add these fields
-    private Integer id;
-    private Long melodicSequenceId = 0L;
-
-    // Add this field to the class
-    private boolean latchEnabled = false;
-
-    // Add or modify this field and methods
-    private Consumer<NoteEvent> noteEventPublisher;
-
-    // Add this field to the class
-    private int currentTilt = 0;
-
-    // Add field for next pattern ID
-    private Long nextPatternId = null;
-
-    // Add these fields and methods to MelodicSequencer class
-    private List<Integer> harmonicTiltValues = new ArrayList<>(16);
-
-    // Fix this in MelodicSequencer - add reusable message as in DrumSequencer
-    private final javax.sound.midi.ShortMessage reuseableMessage = new javax.sound.midi.ShortMessage();
-
-    // Add this to both sequencers to track last note time
-    private long lastNoteTriggeredTime = 0;
-    private static final long MIN_NOTE_INTERVAL_MS = 1; // 1ms minimum between notes
-
-    private void triggerNoteWithThrottle(int note, int velocity) {
-        long now = System.currentTimeMillis();
-        if (now - lastNoteTriggeredTime >= MIN_NOTE_INTERVAL_MS) {
-            player.noteOn(note, velocity);
-            lastNoteTriggeredTime = now;
-        } else {
-            // Queue or skip if too many notes trigger at once
-        }
-    }
-
-    /**
-     * Initialize the harmonic tilt values with defaults (0)
-     */
-    public void initializeHarmonicTiltValues() {
-        harmonicTiltValues = new ArrayList<>();
-        for (int i = 0; i < 16; i++) {
-            harmonicTiltValues.add(0);
-        }
-        logger.debug("Initialized harmonic tilt values with defaults");
-    }
-
-    /**
-     * Get all harmonic tilt values
-     * 
-     * @return List of tilt values for each bar
-     */
-    public List<Integer> getHarmonicTiltValues() {
-        if (harmonicTiltValues == null || harmonicTiltValues.isEmpty()) {
-            logger.warn("Tilt values not initialized, creating defaults");
-            initializeHarmonicTiltValues();
-        }
-        return harmonicTiltValues;
-    }
-
-    /**
-     * Set all harmonic tilt values
-     * 
-     * @param values List of tilt values for each bar
-     */
-    public void setHarmonicTiltValues(List<Integer> values) {
-        // Create a defensive copy to avoid external modification
-        harmonicTiltValues = new ArrayList<>(values);
-
-        // Make sure we have exactly 16 values
-        while (harmonicTiltValues.size() < 16) {
-            harmonicTiltValues.add(0);
-        }
-
-        // Truncate if more than 16
-        if (harmonicTiltValues.size() > 16) {
-            harmonicTiltValues = harmonicTiltValues.subList(0, 16);
-        }
-
-        // If we're tracking the current bar, update the current tilt value
-        int currentBar = getCurrentBar();
-        if (currentBar >= 0 && currentBar < harmonicTiltValues.size()) {
-            setCurrentTilt(harmonicTiltValues.get(currentBar));
-        }
-    }
-
-    /**
-     * Get the tilt value for a specific bar
-     * 
-     * @param barIndex The bar index (0-15)
-     * @return The tilt value (-7 to 7)
-     */
-    public int getTiltValueForBar(int barIndex) {
-        if (barIndex >= 0 && barIndex < harmonicTiltValues.size()) {
-            return harmonicTiltValues.get(barIndex);
-        }
-        return 0; // Default
-    }
-
-    /**
-     * Set the tilt value for a specific bar
-     * 
-     * @param barIndex The bar index (0-15)
-     * @param value    The tilt value (-7 to 7)
-     */
-    public void setTiltValueForBar(int barIndex, int value) {
-        if (barIndex >= 0 && barIndex < harmonicTiltValues.size()) {
-            harmonicTiltValues.set(barIndex, value);
-
-            // If this is the current bar, update the current tilt
-            if (barIndex == getCurrentBar()) {
-                setCurrentTilt(value);
-            }
-        }
-    }
-
-    /**
-     * Get the current bar index from the sequencer state
-     */
-    private int getCurrentBar() {
-        // Implementation depends on how you track the current bar
-        // This might come from the TimingBus or other timing mechanism
-        return (int) ((getCurrentStep() / 16) % 16);
-    }
-
-    public void setNoteEventPublisher(Consumer<NoteEvent> publisher) {
-        this.noteEventPublisher = publisher;
-    }
-
-    /**
-     * Set the next pattern to automatically switch to when the current pattern
-     * completes
-     * 
-     * @param patternId The ID of the next pattern, or null to disable automatic
-     *                  switching
-     */
-    public void setNextPatternId(Long patternId) {
-        this.nextPatternId = patternId;
-        logger.info("Set next melodic pattern ID: {}", patternId);
-    }
-
-    /**
-     * Get the next pattern ID that will be loaded when the current pattern
-     * completes
-     * 
-     * @return The next pattern ID or null if no pattern is queued
-     */
-    public Long getNextPatternId() {
-        return nextPatternId;
-    }
-
-    /**
-     * Creates a new melodic sequencer
-     */
-    public MelodicSequencer() {
-        // Initialize pattern data with default values
-        initializePatternData();
-
-        // Initialize note properties (NEW)
-        initializeNote();
-
-        // Initialize harmonic tilt values
-        initializeHarmonicTiltValues();
-
-        // Register with CommandBus
-        CommandBus.getInstance().register(this);
-
-        TimingBus.getInstance().register(this);
-
-        // Initialize the quantizer with default settings
-        updateQuantizer();
-
-        logger.info("MelodicSequencer initialized and registered with CommandBus");
-    }
-
-    public MelodicSequencer(Integer channel) {
-        this();
-        this.channel = channel; // Set the channel for this instance
-
-        // Initialize tilt values
-        initializeHarmonicTiltValues();
-    }
-
-    /**
-     * Creates a new melodic sequencer with ID and loads first sequence if available
-     */
-    public MelodicSequencer(Integer id, Integer channel) {
-        this.id = id;
-        this.channel = channel;
-
-        // Initialize pattern data with default values
-        initializePatternData();
-        
-        // Initialize harmonic tilt values
-        initializeHarmonicTiltValues();
-        
-        // Register with CommandBus
-        CommandBus.getInstance().register(this);
-        TimingBus.getInstance().register(this);
-        
-        // Initialize the quantizer with default settings
-        updateQuantizer();
-        
-        // Wait for session to be available before initializing player
-        CommandBus.getInstance().publish(
-            Commands.REQUEST_ONE_TIME_NOTIFICATION,
-            this,
-            new RequestForOneTimeNotification(Commands.SYSTEM_READY, () -> {
-                // Initialize note properties after system is ready
-                initializeNote();
-                
-                // Load first sequence if available (or create new one)
-                if (id != null) {
-                    loadFirstSequence();
-                }
-                
-                logger.info("MelodicSequencer {} fully initialized after system ready", id);
-            })
-        );
-
-        logger.info("MelodicSequencer {} registered with CommandBus, waiting for system ready", id);
-    }
-
-    /**
-     * Initialize the Note object with proper InstrumentWrapper and Session integration
-     */
-    private void initializeNote() {
-<<<<<<< HEAD
-        // Don't directly create with RedisService.getInstance().newNote()
-        
-        // Get the current session from SessionManager
-        Session session = SessionManager.getInstance().getActiveSession();
-        if (session == null) {
-            logger.error("Cannot initialize player - no active session");
-            return;
-        }
-        
-        // Check if a player already exists for this sequencer in the session
-        Player existingPlayer = findExistingPlayerForSequencer(session);
-        
-        if (existingPlayer != null) {
-            // Use existing player
-            logger.info("Using existing player {} for sequencer {}", existingPlayer.getId(), id);
-            player = existingPlayer;
-            
-            // Update channel if needed
-            if (player.getChannel() != channel) {
-                player.setChannel(channel);
-                // Save the player through PlayerManager
-                PlayerManager.getInstance().savePlayerProperties(player);
-            }
-        } else {
-            // Create new player through PlayerManager
-            logger.info("Creating new player for sequencer {}", id);
-            
-            // Get an instrument from InstrumentManager
-            InstrumentWrapper instrument = getDefaultInstrument();
-            
-            // Create a Note player with proper name
-            String playerName = "Melody " + (id != null ? id : "");
-            player = new Note(playerName, session, instrument, 60, null);
-            
-            // Configure base properties
-            player.setMinVelocity(60);
-            player.setMaxVelocity(127);
-            player.setLevel(100);
-            player.setChannel(channel);
-            
-            // Associate player with this sequencer
-            player.setOwner(this);
-            
-            // Generate an ID for the player if needed
-            if (player.getId() == null) {
-                player.setId(RedisService.getInstance().getNextPlayerId());
-            }
-            
-            // Add to session
-            session.getPlayers().add(player);
-            
-            // Save through PlayerManager
-            PlayerManager.getInstance().savePlayerProperties(player);
-            
-            logger.info("Created new player {} for melodic sequencer {}", player.getId(), id);
-        }
-        
-        // Always initialize the instrument once player is set up
-        if (player.getInstrument() == null || player.isUsingInternalSynth()) {
-            initializeInternalInstrument(player);
-        }
-    }
-
-    /**
-     * Initialize an internal synthesizer instrument for a player
-     * Used when a player doesn't have an instrument or is using internal synth
-     *
-     * @param player The player to initialize with internal instrument
-     */
-    private void initializeInternalInstrument(Player player) {
-        if (player == null) {
-            logger.warn("Cannot initialize internal instrument for null player");
-            return;
-        }
-=======
-
-        player =  RedisService.getInstance().newNote();
-        player.setMinVelocity(60);
-        player.setMaxVelocity(127);
-        player.setLevel(100);
-        player.setChannel(channel); // Use the sequencer's channel setting
-
-        if (player.isUsingInternalSynth())
-            initializeInternalInstrument(player);
-    }
-
-    private void initializeInternalInstrument(Player player) {
-        try {
-            // Get the InstrumentManager instance
-            InstrumentManager instrumentManager = InstrumentManager.getInstance();
->>>>>>> 9c892c9a
-
-        try {
-            // Try to get an internal instrument from the manager
-            InstrumentManager manager = InstrumentManager.getInstance();
-            InstrumentWrapper internalInstrument = null;
-            
-            // First try to find an existing internal instrument for this channel
-            for (InstrumentWrapper instrument : manager.getCachedInstruments()) {
-                if (Boolean.TRUE.equals(instrument.getInternal()) && 
-                    instrument.getChannel() != null && 
-                    instrument.getChannel() == player.getChannel()) {
-                    internalInstrument = instrument;
-                    logger.info("Found existing internal instrument for channel {}", player.getChannel());
-                    break;
-                }
-            }
-            
-            // If no instrument found, create a new one
-            if (internalInstrument == null) {
-                internalInstrument = new InstrumentWrapper(
-                    "Internal Synth " + player.getChannel(),  // Add channel to name for clarity
-                    null, 
-                    player.getChannel()  // Use player's channel
-                );
-                internalInstrument.setInternal(true);
-                internalInstrument.setDeviceName("Gervill");
-                internalInstrument.setSoundbankName("Default");
-                internalInstrument.setBankIndex(0);
-<<<<<<< HEAD
-                // Use channel as preset if none defined, ensuring different sounds per channel
-                internalInstrument.setCurrentPreset(player.getPreset() != null ? 
-                    player.getPreset() : player.getChannel());
-                // Make sure ID is unique per channel
-                internalInstrument.setId(9985L + player.getChannel());
-                
-                // Register with instrument manager
-                manager.updateInstrument(internalInstrument);
-                logger.info("Created new internal instrument for channel {}", player.getChannel());
-=======
-                internalInstrument.setCurrentPreset(0); // Piano
-
-                // Give it a unique ID
-                // note.setPreset(internalInstrument.getCurrentPreset());
-            }
-
-            internalInstrument.setId(9985L + getPlayer().getChannel()); // Unique ID for internal synth
-
-            // Now properly connect the device using DeviceManager
-            // Check if device is available
-            List<String> availableDevices = DeviceManager.getInstance().getAvailableOutputDeviceNames();
-            if (!availableDevices.contains(deviceName)) {
-                CommandBus.getInstance().publish(
-                        Commands.STATUS_UPDATE,
-                        this,
-                        new StatusUpdate("Device not available: " + deviceName));
-
-                logger.error("Device not available: {}", deviceName);
-            } else {
-                // Try to reinitialize the device connection
-                MidiDevice device = DeviceManager.getMidiDevice(deviceName);
-                if (device != null) {
-                    if (!device.isOpen()) {
-                        device.open();
-                    }
-
-                    boolean connected = device.isOpen();
-                    if (connected) {
-                        internalInstrument.setDevice(device);
-                        internalInstrument.setAvailable(true);
-
-                        // Update in cache/config
-                        instrumentManager.updateInstrument(internalInstrument);
-                        logger.info("Successfully connected to device: {}", deviceName);
-                    } else {
-                        logger.error("Failed to open device: {}", deviceName);
-                    }
-                }
->>>>>>> 9c892c9a
-            }
-            
-            // Assign instrument to player
-            player.setInstrument(internalInstrument);
-            player.setUsingInternalSynth(true);
-            player.setPreset(0); // Piano
-            
-            // Save the player
-            PlayerManager.getInstance().savePlayerProperties(player);
-            
-            logger.info("Player {} initialized with internal instrument", player.getId());
-            
-            // Send program change to actually set the instrument sound
-            initializeInstrument();
-            
-        } catch (Exception e) {
-            logger.error("Failed to initialize internal instrument: {}", e.getMessage(), e);
-        }
-    }
-
-<<<<<<< HEAD
-    /**
-     * Find a player in the session that belongs to this sequencer
-     */
-    private Player findExistingPlayerForSequencer(Session session) {
-        if (session == null || id == null) {
-            return null;
-        }
-        
-        // Look for a player that's associated with this sequencer AND has the correct channel
-        for (Player p : session.getPlayers()) {
-            if (p instanceof Note && 
-                p.getOwner() != null && 
-                p.getOwner() instanceof MelodicSequencer && 
-                ((MelodicSequencer) p.getOwner()).getId() != null &&
-                ((MelodicSequencer) p.getOwner()).getId().equals(id) &&
-                p.getChannel() == this.channel) {  // Added channel check
-                
-                return p;
-=======
-            logger.info("Initialized Note with InstrumentWrapper: {}", internalInstrument.getName());
-
-            // Test the connection
-            try {
-                if (internalInstrument.getAvailable()) {
-                    internalInstrument.noteOn(9, 36, 100);
-                    Thread.sleep(100);
-                    internalInstrument.noteOff(9, 36, 0);
-                    logger.info("Test note played successfully");
-
-                }
-            } catch (Exception e) {
-                logger.warn("Test note failed: {}", e.getMessage());
->>>>>>> 9c892c9a
-            }
-        }
-<<<<<<< HEAD
-        
-        logger.info("No player found for sequencer {} and channel {}", id, channel);
-        return null;
-    }
-
-    /**
-     * Get a default instrument for melodic sequencing
-     */
-    private InstrumentWrapper getDefaultInstrument() {
-        // Create with null device (indicates internal synth)
-        InstrumentWrapper internalInstrument = new InstrumentWrapper(
-            "Internal Synth", 
-            null,  // Explicitly pass null for device
-            getChannel()
-        );
-        
-        // Configure as internal instrument
-        internalInstrument.setInternal(true);
-        internalInstrument.setDeviceName("Gervill");
-        internalInstrument.setSoundbankName("Default");
-        internalInstrument.setBankIndex(0);
-        internalInstrument.setCurrentPreset(0);  // Default to piano
-        internalInstrument.setId(9985L + channel);
-        
-        // Register with manager
-        InstrumentManager.getInstance().updateInstrument(internalInstrument);
-        
-        return internalInstrument;
-=======
-
->>>>>>> 9c892c9a
-    }
-
-    /**
-     * Initialize pattern data arrays with default values
-     */
-    private void initializePatternData() {
-        activeSteps = new ArrayList<>(patternLength);
-        noteValues = new ArrayList<>(patternLength);
-        velocityValues = new ArrayList<>(patternLength);
-        gateValues = new ArrayList<>(patternLength);
-        probabilityValues = new ArrayList<>(patternLength); // Add this
-        nudgeValues = new ArrayList<>(patternLength); // Add this
-
-        // Fill with default values
-        for (int i = 0; i < patternLength; i++) {
-            activeSteps.add(false); // All steps off by default
-            noteValues.add(60); // Middle C
-            velocityValues.add(100); // Medium-high velocity
-            gateValues.add(50); // 50% gate time
-            probabilityValues.add(100); // 100% probability by default
-            nudgeValues.add(0); // No timing nudge by default
-        }
-    }
-
-    /**
-     * Process a timing tick and play notes through the Note's InstrumentWrapper
-     *
-     * @param tick Current tick count
-     */
-    public void processTick(Long tick) {
-        if (!isPlaying || tick == null) {
-            return;
-        }
-
-        tickCounter = tick;
-
-        // IMPORTANT: Use timing division to calculate tick interval
-        // rather than using a fixed value of 24
-        int ticksForDivision = timingDivision.getTicksPerBeat();
-
-        // Make sure we have a valid minimum value
-        if (ticksForDivision <= 0) {
-            ticksForDivision = 24; // Emergency fallback
-        }
-
-        // Check if it's time for the next step using the timing division
-        if (tick % ticksForDivision == 0) {
-            // Get previous step for highlighting updates
-            int prevStep = currentStep;
-
-            // Calculate the next step based on the current direction
-            calculateNextStep();
-
-            // Notify listeners of step update
-            if (stepUpdateListener != null) {
-                stepUpdateListener.accept(new StepUpdateEvent(prevStep, currentStep));
-            }
-
-            // Trigger the note for the current step
-            triggerNote(currentStep);
-        }
-    }
-
-    /**
-     * Calculate the previous step based on current direction
-     */
-    @SuppressWarnings("unused")
-    private int getPreviousStep() {
-        switch (direction) {
-            case FORWARD:
-                return (currentStep + patternLength - 1) % patternLength;
-            case BACKWARD:
-                return (currentStep + 1) % patternLength;
-            case BOUNCE:
-                // For bounce, it depends on the current bounce direction
-                if (bounceDirection > 0) {
-                    return currentStep > 0 ? currentStep - 1 : 0;
-                } else {
-                    return currentStep < patternLength - 1 ? currentStep + 1 : patternLength - 1;
-                }
-            case RANDOM:
-            default:
-                return currentStep; // For random, just use current position
-        }
-    }
-
-    /**
-     * Play a note directly using the Note's InstrumentWrapper
-     *
-     * @param midiNote The MIDI note number to play
-     * @param velocity The velocity (volume) of the note
-     * @param duration The duration in milliseconds
-     */
-    @SuppressWarnings("unused")
-    private void playNote(int midiNote, int velocity, int duration) {
-        if (player == null || player.getInstrument() == null) {
-            logger.warn("Cannot play note directly - note or instrument is null");
-            return;
-        }
-
-        try {
-            final InstrumentWrapper instrument = player.getInstrument();
-            final int channel = player.getChannel();
-
-            // Log what we're about to play
-            logger.info("Playing note directly: note={}, vel={}, duration={}, channel={}, instrument={}",
-                    midiNote, velocity, duration, channel, instrument.getName());
-
-            // Set the channel's current program if needed
-            if (player.getPreset() != null) {
-                // Send bank select messages if a bank is specified
-                if (instrument.getBankIndex() != null && instrument.getBankIndex() > 0) {
-                    instrument.controlChange(channel, 0, 0); // Bank MSB
-                    instrument.controlChange(channel, 32, instrument.getBankIndex()); // Bank LSB
-                }
-
-                // Send program change
-                instrument.programChange(channel, player.getPreset().intValue(), 0);
-            }
-
-            // Play the note - ERROR IS HERE
-            instrument.noteOn(channel, midiNote, player.getLevel()); // Correct - use instrument directly
-
-            // Schedule note off after the specified duration
-            final int noteToStop = midiNote; // Capture for use in lambda
-
-            new Thread(() -> {
-                try {
-                    Thread.sleep(duration);
-                    instrument.noteOff(channel, noteToStop, 0);
-                } catch (Exception e) {
-                    logger.error("Error in note thread: {}", e.getMessage());
-                }
-            }).start();
-
-        } catch (Exception e) {
-            logger.error("Error playing note directly: {}", e.getMessage(), e);
-        }
-    }
-
-    /**
-     * Calculate the next step based on the current direction
-     */
-    private void calculateNextStep() {
-        int oldStep = currentStep;
-        boolean patternCompleted = false;
-
-        switch (direction) {
-            case FORWARD -> {
-                currentStep++;
-
-                // Check if we've reached the end of the pattern
-                if (currentStep >= patternLength) {
-                    currentStep = 0;
-                    patternCompleted = true;
-
-                    // Handle pattern switching if enabled
-                    if (nextPatternId != null) {
-                        Long currentId = melodicSequenceId;
-                        // Load the next pattern
-                        if (RedisService.getInstance().findMelodicSequenceById(nextPatternId, id) != null) {
-                            // Store current playback state
-                            boolean wasPlaying = isPlaying;
-
-                            // Load new pattern
-                            RedisService.getInstance().applyMelodicSequenceToSequencer(
-                                    RedisService.getInstance().findMelodicSequenceById(nextPatternId, id),
-                                    this);
-
-                            // Restore playback state
-                            isPlaying = wasPlaying;
-
-                            // Notify about pattern switch
-                            CommandBus.getInstance().publish(
-                                    Commands.MELODIC_PATTERN_SWITCHED,
-                                    this,
-                                    new PatternSwitchEvent(currentId, nextPatternId));
-
-                            // Clear the next pattern ID (one-shot behavior)
-                            nextPatternId = null;
-                        }
-                    }
-
-                    // Generate a new pattern if latch is enabled
-                    if (latchEnabled) {
-                        // Get the current octave range setting (default to 2 if unset)
-                        int octaveRange = 2;
-
-                        // Use a consistent density (adjust as needed)
-                        int density = 50;
-
-                        // Generate a new pattern
-                        generatePattern(octaveRange, density);
-
-                        // Notify UI of pattern change
-                        CommandBus.getInstance().publish(Commands.PATTERN_UPDATED, this, this);
-
-                        logger.info("Latch mode: Generated new pattern at cycle end");
-                    }
-
-                    if (!looping) {
-                        isPlaying = false;
-                    }
-                }
-            }
-
-            // Handle other direction cases similarly
-            case BACKWARD -> {
-                currentStep--;
-
-                if (currentStep < 0) {
-                    currentStep = patternLength - 1;
-                    patternCompleted = true;
-
-                    // Handle pattern switching if enabled
-                    if (nextPatternId != null) {
-                        Long currentId = melodicSequenceId;
-                        // Load the next pattern
-                        if (RedisService.getInstance().findMelodicSequenceById(nextPatternId, id) != null) {
-                            // Store current playback state
-                            boolean wasPlaying = isPlaying;
-
-                            // Load new pattern
-                            RedisService.getInstance().applyMelodicSequenceToSequencer(
-                                    RedisService.getInstance().findMelodicSequenceById(nextPatternId, id),
-                                    this);
-
-                            // Restore playback state
-                            isPlaying = wasPlaying;
-
-                            // Notify about pattern switch
-                            CommandBus.getInstance().publish(
-                                    Commands.MELODIC_PATTERN_SWITCHED,
-                                    this,
-                                    new PatternSwitchEvent(currentId, nextPatternId));
-
-                            // Clear the next pattern ID (one-shot behavior)
-                            nextPatternId = null;
-                        }
-                    }
-
-                    // Generate a new pattern if latch is enabled
-                    if (latchEnabled) {
-                        int octaveRange = 2;
-                        int density = 50;
-                        generatePattern(octaveRange, density);
-                        CommandBus.getInstance().publish(Commands.PATTERN_UPDATED, this, this);
-                        logger.info("Latch mode: Generated new pattern at cycle end");
-                    }
-
-                    if (!looping) {
-                        isPlaying = false;
-                    }
-                }
-            }
-
-            case BOUNCE -> {
-                // Update step counter according to bounce direction
-                currentStep += bounceDirection;
-
-                // Check if we need to change bounce direction
-                if (currentStep <= 0 || currentStep >= patternLength - 1) {
-                    bounceDirection *= -1;
-
-                    // At pattern end, generate new pattern if latch enabled
-                    if (currentStep <= 0 || currentStep >= patternLength - 1) {
-                        if (latchEnabled) {
-                            int octaveRange = 2;
-                            int density = 50;
-                            generatePattern(octaveRange, density);
-                            CommandBus.getInstance().publish(Commands.PATTERN_UPDATED, this, this);
-                            logger.info("Latch mode: Generated new pattern at cycle end");
-                        }
-                    }
-
-                    if (!looping) {
-                        isPlaying = false;
-                    }
-                }
-            }
-
-            case RANDOM -> {
-                // Random doesn't have a clear cycle end, so we'll consider
-                // hitting step 0 as the "cycle end" for latch purposes
-                int priorStep = currentStep;
-
-                // Generate random step
-                currentStep = (int) (Math.random() * patternLength);
-
-                // If we randomly hit step 0 and we weren't at step 0 before
-                if (currentStep == 0 && priorStep != 0) {
-                    if (latchEnabled) {
-                        int octaveRange = 2;
-                        int density = 50;
-                        generatePattern(octaveRange, density);
-                        CommandBus.getInstance().publish(Commands.PATTERN_UPDATED, this, this);
-                        logger.info("Latch mode: Generated new pattern at random cycle point");
-                    }
-                }
-            }
-        }
-
-        // Notify step listeners about the step change
-        if (stepUpdateListener != null) {
-            stepUpdateListener.accept(new StepUpdateEvent(oldStep, currentStep));
-        }
-    }
-
-    /**
-     * Triggers a note for the specified step, applying probability and nudge.
-     * 
-     * @param stepIndex The step index
-     */
-    private void triggerNote(int stepIndex) {
-        // Only trigger if step is active
-        if (stepIndex >= 0 && stepIndex < activeSteps.size() && activeSteps.get(stepIndex)) {
-            // Get step parameters
-            int[] note = { getNoteValue(stepIndex) };
-            int velocity = getVelocityValue(stepIndex);
-            int gate = getGateValue(stepIndex);
-            int probability = getProbabilityValue(stepIndex);
-            int nudge = getNudgeValue(stepIndex);
-
-            // Apply swing to even-numbered steps (odd indices in 0-indexed array)
-            if (swingEnabled && stepIndex % 2 == 1) {
-                // Calculate swing amount based on percentage
-                int swingAmount = calculateSwingAmount();
-                nudge += swingAmount;
-            }
-
-            // Apply scale quantization if enabled
-            if (quantizeEnabled) {
-                note[0] = quantizeNote(note[0]);
-            }
-
-            // Apply octave shift and tilt
-            note[0] = applyOctaveShift(note[0]);
-            note[0] = applyTilt(note[0]);
-
-            // Check probability - only play if random number is less than probability
-            if (Math.random() * 100 < probability) {
-                // Create the note event
-                final NoteEvent noteEvent = new NoteEvent(note[0], velocity, gate);
-
-                // Apply nudge if specified
-                if (nudge > 0) {
-                    final int finalNote = note[0];
-                    final int finalVel = velocity;
-
-                    SHARED_NOTE_SCHEDULER.schedule(() -> {
-                        player.noteOn(finalNote, finalVel, gate);
-                        // Other logic...
-                    }, nudge, TimeUnit.MILLISECONDS);
-                } else {
-                    player.noteOn(note[0], velocity, gate);
-                    // Other logic...
-                }
-
-                // Add this at the end:
-                if (noteEventPublisher != null && velocity > 0) {
-                    NoteEvent event = new NoteEvent(note[0], velocity, gate);
-                    noteEventPublisher.accept(event);
-                }
-            } else {
-                // Note skipped due to probability
-                logger.debug("Step {} skipped due to probability: {}/100", stepIndex, probability);
-            }
-        }
-    }
-
-    /**
-     * Apply tilt to a MIDI note value
-     *
-     * @param noteValue MIDI note value to shift
-     * @return Tilted note value
-     */
-    private int applyTilt(int noteValue) {
-        int shiftedValue = noteValue + getCurrentTilt();
-        // Keep notes in MIDI range (0-127)
-        return Math.max(0, Math.min(127, shiftedValue));
-    }
-
-    /**
-     * Get the root note of the melodic sequencer
-     *
-     * @return MIDI note value (0-127)
-     */
-    public Integer getRootNote() {
-        return player != null ? player.getRootNote() : 60;
-    }
-
-    /**
-     * Set the root note of the melodic sequencer
-     *
-     * @param rootNote MIDI note value (0-127)
-     */
-    public void setRootNote(Integer rootNote) {
-        if (player != null && rootNote != null) {
-            player.setRootNote(rootNote);
-        }
-    }
-
-    /**
-     * Get the name of the melody
-     *
-     * @return The melody name
-     */
-    public String getName() {
-        return player != null ? player.getName() : "Melody";
-    }
-
-    /**
-     * Set the name of the melody
-     *
-     * @param name The new melody name
-     */
-    public void setName(String name) {
-        if (player != null && name != null) {
-            player.setName(name);
-        }
-    }
-
-    /**
-     * Get the velocity level
-     *
-     * @return Velocity level (0-127)
-     */
-    public Long getLevel() {
-        return player != null ? player.getLevel() : 100L;
-    }
-
-    /**
-     * Set the velocity level
-     *
-     * @param level Velocity level (0-127)
-     */
-    public void setLevel(int level) {
-        if (player != null && level >= 0 && level <= 127) {
-            player.setLevel(level);
-        }
-    }
-
-    /**
-     * Decrement the octave shift by 1
-     */
-    public void decrementOctaveShift() {
-        octaveShift--;
-        logger.info("Octave shift decreased to {}", octaveShift);
-    }
-
-    /**
-     * Increment the octave shift by 1
-     */
-    public void incrementOctaveShift() {
-        octaveShift++;
-        logger.info("Octave shift increased to {}", octaveShift);
-    }
-
-    /**
-     * Clear the entire pattern
-     */
-    public void clearPattern() {
-        // Set all steps to inactive
-        for (int i = 0; i < patternLength; i++) {
-            activeSteps.set(i, false);
-        }
-
-        // Notify listeners about the pattern update
-        notifyPatternUpdated();
-    }
-
-    /**
-     * Generate a random pattern with the given parameters
-     *
-     * @param octaveRange The number of octaves to span (1-4)
-     * @param density     Percentage of steps to activate (1-100)
-     */
-    public void generatePattern(int octaveRange, int density) {
-        // Clear existing pattern
-        clearPattern();
-
-        // Calculate base note from root note
-        int baseNote = 60; // Middle C by default
-
-        // Calculate number of steps to activate
-        int stepsToActivate = patternLength * density / 100;
-        stepsToActivate = Math.max(1, Math.min(stepsToActivate, patternLength));
-
-        // Always activate the first step
-        if (activeSteps.size() > 0) {
-            activeSteps.set(0, true);
-        }
-        if (noteValues.size() > 0) {
-            noteValues.set(0, baseNote);
-        }
-        if (velocityValues.size() > 0) {
-            velocityValues.set(0, 100);
-        }
-        if (gateValues.size() > 0) {
-            gateValues.set(0, 75);
-        }
-
-        stepsToActivate--;
-
-        // Activate random remaining steps
-        for (int i = 0; i < stepsToActivate; i++) {
-            // Find an inactive step
-            int step;
-            do {
-                step = (int) (Math.random() * patternLength);
-            } while (step < activeSteps.size() && activeSteps.get(step));
-
-            // Activate it if valid index
-            if (step < activeSteps.size()) {
-                activeSteps.set(step, true);
-            }
-
-            // Generate a random note within the octave range if valid index
-            if (step < noteValues.size()) {
-                int noteOffset = (int) (Math.random() * (12 * octaveRange));
-                noteValues.set(step, baseNote + noteOffset);
-            }
-
-            // Random velocity (60-127) if valid index
-            if (step < velocityValues.size()) {
-                velocityValues.set(step, 60 + (int) (Math.random() * 68));
-            }
-
-            // Random gate time (25-100) if valid index
-            if (step < gateValues.size()) {
-                gateValues.set(step, 25 + (int) (Math.random() * 76));
-            }
-        }
-
-        logger.info("Generated pattern: octaves={}, density={}", octaveRange, density);
-    }
-
-    /**
-     * Quantize a note to the current scale
-     *
-     * @param note The MIDI note number to quantize
-     * @return The quantized note number
-     */
-    public int quantizeNote(int note) {
-        if (quantizer == null) {
-            updateQuantizer(); // Ensure we have a quantizer
-        }
-
-        try {
-            return quantizer.quantizeNote(note);
-        } catch (Exception e) {
-            logger.error("Error quantizing note {}: {}", note, e.getMessage());
-            return note; // Return original note if quantization fails
-        }
-    }
-
-    /**
-     * Update the quantizer with current scale settings
-     */
-    public void updateQuantizer() {
-        // Create Boolean array representing which notes are in the scale
-        scaleNotes = createScaleArray(selectedRootNote, scale);
-
-        // Create new quantizer with the scale
-        quantizer = new Quantizer(scaleNotes);
-
-        logger.info("Quantizer updated with root note {} and scale {}", selectedRootNote, scale);
-    }
-
-    /**
-     * Create a Boolean array representing which notes are in the scale
-     */
-    private Boolean[] createScaleArray(String rootNote, String scaleName) {
-        Boolean[] result = new Boolean[12];
-        for (int i = 0; i < 12; i++) {
-            result[i] = false;
-        }
-
-        // Get root note index using Scale class
-        int rootIndex = Scale.getRootNoteIndex(rootNote);
-
-        // Get scale pattern from Scale class - FIX: Use a proper int[] array as default
-        int[] pattern = Scale.SCALE_PATTERNS.getOrDefault(scaleName,
-                new int[] { 0, 1, 2, 3, 4, 5, 6, 7, 8, 9, 10, 11 });
-
-        // Apply pattern to root note
-        for (int offset : pattern) {
-            int noteIndex = (rootIndex + offset) % 12;
-            result[noteIndex] = true;
-        }
-
-        return result;
-    }
-
-    /**
-     * Set the root note for scale quantization
-     *
-     * @param rootNote Root note name (C, C#, D, etc.)
-     */
-    public void setRootNote(String rootNote) {
-        this.selectedRootNote = rootNote;
-        updateQuantizer();
-
-        // IMPORTANT: Re-quantize all notes in the pattern when root note changes
-        if (quantizeEnabled && quantizer != null) {
-            for (int i = 0; i < noteValues.size(); i++) {
-                noteValues.set(i, quantizer.quantizeNote(noteValues.get(i)));
-            }
-
-            // Notify listeners that pattern has been updated
-            CommandBus.getInstance().publish(Commands.PATTERN_UPDATED, this, this);
-        }
-
-        logger.info("Root note set to {} and notes re-quantized", rootNote);
-    }
-
-    /**
-     * Set the scale for note quantization
-     *
-     * @param scale Scale name
-     */
-    public void setScale(String scale) {
-        this.scale = scale;
-        updateQuantizer();
-
-        // IMPORTANT: Re-quantize all notes in the pattern when scale changes
-        if (quantizeEnabled && quantizer != null) {
-            for (int i = 0; i < noteValues.size(); i++) {
-                noteValues.set(i, quantizer.quantizeNote(noteValues.get(i)));
-            }
-
-            // Notify listeners that pattern has been updated
-            CommandBus.getInstance().publish(Commands.PATTERN_UPDATED, this, this);
-        }
-
-        logger.info("Scale set to {} and notes re-quantized", scale);
-    }
-
-    /**
-     * Apply octave shift to a MIDI note value
-     *
-     * @param noteValue MIDI note value to shift
-     * @return Shifted note value
-     */
-    public int applyOctaveShift(int noteValue) {
-        int shiftedValue = noteValue + (octaveShift * 12);
-        // Keep notes in MIDI range (0-127)
-        return Math.max(0, Math.min(127, shiftedValue));
-    }
-
-    /**
-     * Enable or disable quantization
-     *
-     * @param enabled True to enable, false to disable
-     */
-    public void setQuantizeEnabled(boolean enabled) {
-        this.quantizeEnabled = enabled;
-        logger.info("Quantization {}", enabled ? "enabled" : "disabled");
-    }
-
-    /**
-     * Check if quantization is enabled
-     *
-     * @return True if quantization is enabled
-     */
-    public boolean isQuantizeEnabled() {
-        return quantizeEnabled;
-    }
-
-    /**
-     * Sets all data for a specific step.
-     * 
-     * @param stepIndex   The step index
-     * @param active      Whether the step is active
-     * @param note        The note value
-     * @param velocity    The velocity value
-     * @param gate        The gate value
-     * @param probability The probability value (0-100)
-     * @param nudge       The nudge value in milliseconds
-     */
-    public void setStepData(int stepIndex, boolean active, int note, int velocity, int gate, int probability,
-            int nudge) {
-        // Set active state
-        while (activeSteps.size() <= stepIndex) {
-            activeSteps.add(false);
-        }
-        activeSteps.set(stepIndex, active);
-
-        // Set note value
-        while (noteValues.size() <= stepIndex) {
-            noteValues.add(60); // Default to middle C
-        }
-        noteValues.set(stepIndex, note);
-
-        // Set velocity value
-        while (velocityValues.size() <= stepIndex) {
-            velocityValues.add(100); // Default velocity
-        }
-        velocityValues.set(stepIndex, velocity);
-
-        // Set gate value
-        while (gateValues.size() <= stepIndex) {
-            gateValues.add(50); // Default gate
-        }
-        gateValues.set(stepIndex, gate);
-
-        // Set probability value
-        setProbabilityValue(stepIndex, probability);
-
-        // Set nudge value
-        setNudgeValue(stepIndex, nudge);
-    }
-
-    // Keep the old method for backward compatibility
-    public void setStepData(int stepIndex, boolean active, int note, int velocity, int gate) {
-        // Call the new method with default probability and nudge values
-        setStepData(stepIndex, active, note, velocity, gate, 100, 0);
-    }
-
-    /**
-     * Reset the sequencer to start position
-     */
-    public void reset() {
-        // Initialize step counter based on direction
-        currentStep = direction == Direction.FORWARD ? 0 : patternLength - 1;
-        tickCounter = 0;
-
-        // Notify UI that we've reset
-        if (stepUpdateListener != null) {
-            stepUpdateListener.accept(new StepUpdateEvent(-1, currentStep));
-        }
-
-        logger.debug("Melodic sequencer reset to step {}", currentStep);
-    }
-
-    /**
-     * Start playback of the sequencer
-     */
-    public void start() {
-        if (isPlaying) {
-            return;
-<<<<<<< HEAD
-        }
-        
-        // Make sure player has instrument before starting
-        ensurePlayerHasInstrument();
-        
-        // Then initialize MIDI instrument
-        initializeInstrument();
-        
-        isPlaying = true;
-        
-        // Reset position if needed
-        if (currentStep >= patternLength) {
-            reset();
-        }
-        
-        logger.info("Melodic sequencer {} started playback", id);
-        
-        // Notify listeners
-        CommandBus.getInstance().publish(Commands.SEQUENCER_STATE_CHANGED, this, 
-            Map.of("sequencerId", id, "state", "started"));
-=======
-        }
-
-        // Initialize MIDI instrument before starting playback
-        initializeInstrument();
-
-        // Rest of start() method
-        isPlaying = true;
-        // ...existing code...
->>>>>>> 9c892c9a
-    }
-
-    /**
-     * Stop playback
-     */
-    public void stop() {
-        if (isPlaying) {
-            isPlaying = false;
-
-            // Notify via command bus that we've stopped
-            // CommandBus.getInstance().publish(Commands.TRANSPORT_STOP, this);
-            logger.info("Melodic sequencer playback stopped");
-        }
-    }
-
-    /**
-     * Set the timing division for step playback
-     *
-     * @param division The timing division to use
-     */
-    public void setTimingDivision(TimingDivision division) {
-        if (division != null) {
-            this.timingDivision = division;
-
-            logger.info("Timing division set to {}", division);
-        }
-    }
-
-    /**
-     * Get the current timing division
-     *
-     * @return The current timing division
-     */
-    public TimingDivision getTimingDivision() {
-        return timingDivision;
-    }
-
-    /**
-     * Update master tempo from session
-     */
-    public void updateMasterTempo(int sessionTicksPerBeat) {
-        this.masterTempo = sessionTicksPerBeat;
-        logger.info("Updated master tempo to {}", masterTempo);
-    }
-
-    /**
-     * Implementation of IBusListener interface
-     */
-    @Override
-    public void onAction(Command action) {
-        if (action == null) {
-            return;
-        }
-
-        switch (action.getCommand()) {
-            case Commands.TIMING_UPDATE -> {
-                if (isPlaying && action.getData() instanceof TimingUpdate update) {
-                    if (update.tick() != null) {
-                        processTick(update.tick());
-                    }
-                }
-            }
-
-            case Commands.TRANSPORT_START -> {
-                logger.info("Received TRANSPORT_START command");
-                // Sync with master tempo when starting
-                masterTempo = SessionManager.getInstance().getActiveSession().getTicksPerBeat();
-                logger.info("Master tempo set to {} ticks per beat", masterTempo);
-                start();
-            }
-
-            case Commands.TRANSPORT_STOP -> {
-                logger.info("Received TRANSPORT_STOP command");
-                stop();
-            }
-
-            // Handle other commands as needed
-        }
-    }
-
-    /**
-     * Get the current step counter value
-     *
-     * @return Current step position
-     */
-    public int getCurrentStep() {
-        return currentStep;
-    }
-
-    // Getter methods for sequence data
-    public List<Boolean> getActiveSteps() {
-        return new ArrayList<>(activeSteps);
-    }
-
-    public List<Integer> getNoteValues() {
-        return new ArrayList<>(noteValues);
-    }
-
-    public List<Integer> getVelocityValues() {
-        return new ArrayList<>(velocityValues);
-    }
-
-    public List<Integer> getGateValues() {
-        return new ArrayList<>(gateValues);
-    }
-
-    /**
-     * Check if a specific step is active in the sequence
-     *
-     * @param stepIndex The index of the step to check
-     * @return true if the step is active, false otherwise
-     */
-    public boolean isStepActive(int stepIndex) {
-        if (stepIndex >= 0 && stepIndex < activeSteps.size()) {
-            return activeSteps.get(stepIndex);
-        }
-        return false;
-    }
-
-    /**
-     * Gets the note value for a specific step.
-     * 
-     * @param stepIndex The step index
-     * @return MIDI note value (0-127)
-     */
-    public int getNoteValue(int stepIndex) {
-        if (stepIndex >= 0 && stepIndex < noteValues.size()) {
-            return noteValues.get(stepIndex);
-        }
-        return 60; // Default to middle C if step is out of bounds
-    }
-
-    /**
-     * Gets the velocity value for a specific step.
-     * 
-     * @param stepIndex The step index
-     * @return Velocity value (0-127)
-     */
-    public int getVelocityValue(int stepIndex) {
-        if (stepIndex >= 0 && stepIndex < velocityValues.size()) {
-            return velocityValues.get(stepIndex);
-        }
-        return 100; // Default velocity if step is out of bounds
-    }
-
-    /**
-     * Gets the gate value for a specific step.
-     * 
-     * @param stepIndex The step index
-     * @return Gate value (0-100)
-     */
-    public int getGateValue(int stepIndex) {
-        if (stepIndex >= 0 && stepIndex < gateValues.size()) {
-            return gateValues.get(stepIndex);
-        }
-        return 50; // Default gate time if step is out of bounds
-    }
-
-    /**
-     * Calculate note duration in milliseconds based on gate length percentage and
-     * current tempo
-     * 
-     * @param gateLength Gate length (0-100 percent)
-     * @return Duration in milliseconds
-     */
-    @SuppressWarnings("unused")
-    private int calculateNoteDuration(int gateLength) {
-        // Safety check for gate length
-        int safeGateLength = Math.max(1, Math.min(100, gateLength));
-
-        // Calculate beat duration in milliseconds (60000ms / BPM)
-        // Using fixed tempo calculation that works with 24 ticks per step
-        double beatsPerMinute = 120.0; // Default BPM
-
-        if (masterTempo > 0) {
-            // Calculate BPM from masterTempo (typically 96 PPQN)
-            beatsPerMinute = 60.0 * (masterTempo / 24.0);
-        }
-
-        int beatDurationMs = (int) (60000 / beatsPerMinute);
-
-        // Apply gate percentage to get note duration
-        return (beatDurationMs * safeGateLength) / 100;
-    }
-
-    /**
-     * Gets the probability value for a specific step.
-     * 
-     * @param stepIndex The step index
-     * @return Probability value (0-100)
-     */
-    public int getProbabilityValue(int stepIndex) {
-        if (stepIndex >= 0 && stepIndex < probabilityValues.size()) {
-            return probabilityValues.get(stepIndex);
-        }
-        return 100; // Default to 100% if step is out of bounds
-    }
-
-    /**
-     * Sets the probability value for a specific step.
-     * 
-     * @param stepIndex   The step index
-     * @param probability Probability value (0-100)
-     */
-    public void setProbabilityValue(int stepIndex, int probability) {
-        // Ensure probability is in valid range
-        probability = Math.max(0, Math.min(100, probability));
-
-        // Ensure step index is valid
-        if (stepIndex >= 0) {
-            // Expand lists if needed
-            while (probabilityValues.size() <= stepIndex) {
-                probabilityValues.add(100);
-            }
-            probabilityValues.set(stepIndex, probability);
-        }
-    }
-
-    /**
-     * Gets the nudge value for a specific step.
-     * 
-     * @param stepIndex The step index
-     * @return Nudge value in milliseconds
-     */
-    public int getNudgeValue(int stepIndex) {
-        if (stepIndex >= 0 && stepIndex < nudgeValues.size()) {
-            return nudgeValues.get(stepIndex);
-        }
-        return 0; // Default to no nudge if step is out of bounds
-    }
-
-    /**
-     * Sets the nudge value for a specific step.
-     * 
-     * @param stepIndex The step index
-     * @param nudge     Nudge value in milliseconds
-     */
-    public void setNudgeValue(int stepIndex, int nudge) {
-        // Ensure nudge is positive
-        nudge = Math.max(0, nudge);
-
-        // Ensure step index is valid
-        if (stepIndex >= 0) {
-            // Expand lists if needed
-            while (nudgeValues.size() <= stepIndex) {
-                nudgeValues.add(0);
-            }
-            nudgeValues.set(stepIndex, nudge);
-        }
-    }
-
-    /**
-     * Gets all probability values.
-     * 
-     * @return List of probability values
-     */
-    public List<Integer> getProbabilityValues() {
-        return Collections.unmodifiableList(probabilityValues);
-    }
-
-    /**
-     * Gets all nudge values.
-     * 
-     * @return List of nudge values
-     */
-    public List<Integer> getNudgeValues() {
-        return Collections.unmodifiableList(nudgeValues);
-    }
-
-    /**
-     * Push the sequence forward by one step, wrapping the last element to the first
-     * position
-     */
-    public void pushForward() {
-        if (patternLength <= 1) {
-            return; // No need to rotate a single-step pattern
-        }
-
-        // Rotate active steps
-        if (activeSteps.size() > 0) {
-            boolean lastValue = activeSteps.get(patternLength - 1);
-            for (int i = patternLength - 1; i > 0; i--) {
-                activeSteps.set(i, activeSteps.get(i - 1));
-            }
-            activeSteps.set(0, lastValue);
-        }
-
-        // Rotate note values
-        if (noteValues.size() > 0) {
-            int lastValue = noteValues.get(patternLength - 1);
-            for (int i = patternLength - 1; i > 0; i--) {
-                noteValues.set(i, noteValues.get(i - 1));
-            }
-            noteValues.set(0, lastValue);
-        }
-
-        // Rotate velocity values
-        if (velocityValues.size() > 0) {
-            int lastValue = velocityValues.get(patternLength - 1);
-            for (int i = patternLength - 1; i > 0; i--) {
-                velocityValues.set(i, velocityValues.get(i - 1));
-            }
-            velocityValues.set(0, lastValue);
-        }
-
-        // Rotate gate values
-        if (gateValues.size() > 0) {
-            int lastValue = gateValues.get(patternLength - 1);
-            for (int i = patternLength - 1; i > 0; i--) {
-                gateValues.set(i, gateValues.get(i - 1));
-            }
-            gateValues.set(0, lastValue);
-        }
-
-        // Rotate probability values
-        if (probabilityValues.size() > 0) {
-            int lastValue = probabilityValues.get(patternLength - 1);
-            for (int i = patternLength - 1; i > 0; i--) {
-                probabilityValues.set(i, probabilityValues.get(i - 1));
-            }
-            probabilityValues.set(0, lastValue);
-        }
-
-        // Rotate nudge values
-        if (nudgeValues.size() > 0) {
-            int lastValue = nudgeValues.get(patternLength - 1);
-            for (int i = patternLength - 1; i > 0; i--) {
-                nudgeValues.set(i, nudgeValues.get(i - 1));
-            }
-            nudgeValues.set(0, lastValue);
-        }
-
-        logger.info("Sequence pushed forward by one step");
-
-        // Notify listeners that the pattern has been updated
-        CommandBus.getInstance().publish(Commands.PATTERN_UPDATED, this, this);
-    }
-
-    /**
-     * Pull the sequence backward by one step, wrapping the first element to the
-     * last position
-     */
-    public void pullBackward() {
-        if (patternLength <= 1) {
-            return; // No need to rotate a single-step pattern
-        }
-
-        // Rotate active steps
-        if (activeSteps.size() > 0) {
-            boolean firstValue = activeSteps.get(0);
-            for (int i = 0; i < patternLength - 1; i++) {
-                activeSteps.set(i, activeSteps.get(i + 1));
-            }
-            activeSteps.set(patternLength - 1, firstValue);
-        }
-
-        // Rotate note values
-        if (noteValues.size() > 0) {
-            int firstValue = noteValues.get(0);
-            for (int i = 0; i < patternLength - 1; i++) {
-                noteValues.set(i, noteValues.get(i + 1));
-            }
-            noteValues.set(patternLength - 1, firstValue);
-        }
-
-        // Rotate velocity values
-        if (velocityValues.size() > 0) {
-            int firstValue = velocityValues.get(0);
-            for (int i = 0; i < patternLength - 1; i++) {
-                velocityValues.set(i, velocityValues.get(i + 1));
-            }
-            velocityValues.set(patternLength - 1, firstValue);
-        }
-
-        // Rotate gate values
-        if (gateValues.size() > 0) {
-            int firstValue = gateValues.get(0);
-            for (int i = 0; i < patternLength - 1; i++) {
-                gateValues.set(i, gateValues.get(i + 1));
-            }
-            gateValues.set(patternLength - 1, firstValue);
-        }
-
-        // Rotate probability values
-        if (probabilityValues.size() > 0) {
-            int firstValue = probabilityValues.get(0);
-            for (int i = 0; i < patternLength - 1; i++) {
-                probabilityValues.set(i, probabilityValues.get(i + 1));
-            }
-            probabilityValues.set(patternLength - 1, firstValue);
-        }
-
-        // Rotate nudge values
-        if (nudgeValues.size() > 0) {
-            int firstValue = nudgeValues.get(0);
-            for (int i = 0; i < patternLength - 1; i++) {
-                nudgeValues.set(i, nudgeValues.get(i + 1));
-            }
-            nudgeValues.set(patternLength - 1, firstValue);
-        }
-
-        logger.info("Sequence pulled backward by one step");
-
-        // Notify listeners that the pattern has been updated
-        CommandBus.getInstance().publish(Commands.PATTERN_UPDATED, this, this);
-    }
-
-    /**
-     * Rotates the pattern one step to the left (backward)
-     */
-    public void rotatePatternLeft() {
-        if (patternLength <= 1)
-            return;
-
-        // Ensure all lists have adequate size
-        while (activeSteps.size() < patternLength)
-            activeSteps.add(false);
-        while (noteValues.size() < patternLength)
-            noteValues.add(60);
-        while (velocityValues.size() < patternLength)
-            velocityValues.add(100);
-        while (gateValues.size() < patternLength)
-            gateValues.add(50);
-        while (probabilityValues.size() < patternLength)
-            probabilityValues.add(100);
-        while (nudgeValues.size() < patternLength)
-            nudgeValues.add(0);
-
-        // Store the first step's values
-        boolean firstActive = activeSteps.get(0);
-        int firstNote = noteValues.get(0);
-        int firstVelocity = velocityValues.get(0);
-        int firstGate = gateValues.get(0);
-        int firstProbability = probabilityValues.get(0);
-        int firstNudge = nudgeValues.get(0);
-
-        // Shift all steps left by one position
-        for (int i = 0; i < patternLength - 1; i++) {
-            activeSteps.set(i, activeSteps.get(i + 1));
-            noteValues.set(i, noteValues.get(i + 1));
-            velocityValues.set(i, velocityValues.get(i + 1));
-            gateValues.set(i, gateValues.get(i + 1));
-            probabilityValues.set(i, probabilityValues.get(i + 1));
-            nudgeValues.set(i, nudgeValues.get(i + 1));
-        }
-
-        // Place the saved first step values at the last position
-        activeSteps.set(patternLength - 1, firstActive);
-        noteValues.set(patternLength - 1, firstNote);
-        velocityValues.set(patternLength - 1, firstVelocity);
-        gateValues.set(patternLength - 1, firstGate);
-        probabilityValues.set(patternLength - 1, firstProbability);
-        nudgeValues.set(patternLength - 1, firstNudge);
-
-        // Notify listeners about the pattern update
-        notifyPatternUpdated();
-    }
-
-    /**
-     * Rotates the pattern one step to the right (forward)
-     */
-    public void rotatePatternRight() {
-        if (patternLength <= 1)
-            return;
-
-        // Ensure all lists have adequate size
-        while (activeSteps.size() < patternLength)
-            activeSteps.add(false);
-        while (noteValues.size() < patternLength)
-            noteValues.add(60);
-        while (velocityValues.size() < patternLength)
-            velocityValues.add(100);
-        while (gateValues.size() < patternLength)
-            gateValues.add(50);
-        while (probabilityValues.size() < patternLength)
-            probabilityValues.add(100);
-        while (nudgeValues.size() < patternLength)
-            nudgeValues.add(0);
-
-        // Store the last step's values
-        boolean lastActive = activeSteps.get(patternLength - 1);
-        int lastNote = noteValues.get(patternLength - 1);
-        int lastVelocity = velocityValues.get(patternLength - 1);
-        int lastGate = gateValues.get(patternLength - 1);
-        int lastProbability = probabilityValues.get(patternLength - 1);
-        int lastNudge = nudgeValues.get(patternLength - 1);
-
-        // Shift all steps right by one position
-        for (int i = patternLength - 1; i > 0; i--) {
-            activeSteps.set(i, activeSteps.get(i - 1));
-            noteValues.set(i, noteValues.get(i - 1));
-            velocityValues.set(i, velocityValues.get(i - 1));
-            gateValues.set(i, gateValues.get(i - 1));
-            probabilityValues.set(i, probabilityValues.get(i - 1));
-            nudgeValues.set(i, nudgeValues.get(i - 1));
-        }
-
-        // Place the saved last step values at the first position
-        activeSteps.set(0, lastActive);
-        noteValues.set(0, lastNote);
-        velocityValues.set(0, lastVelocity);
-        gateValues.set(0, lastGate);
-        probabilityValues.set(0, lastProbability);
-        nudgeValues.set(0, lastNudge);
-
-        // Notify listeners about the pattern update
-        notifyPatternUpdated();
-    }
-
-    // For backward compatibility
-    public void rotatePattern() {
-        rotatePatternRight();
-    }
-
-    /**
-     * Sets whether latch mode is enabled.
-     * When enabled, a new pattern is generated each cycle.
-     * 
-     * @param enabled True to enable latch mode, false to disable
-     */
-    public void setLatchEnabled(boolean enabled) {
-        this.latchEnabled = enabled;
-        logger.info("Latch mode set to: {}", enabled);
-    }
-
-    /**
-     * Checks if latch mode is enabled
-     * 
-     * @return True if latch mode is enabled
-     */
-    public boolean isLatchEnabled() {
-        return latchEnabled;
-    }
-
-    /**
-     * Sets a temporary note offset that applies to all notes in the current bar
-     * without changing the stored pattern data
-     * 
-     * @param tiltValue The amount to shift notes up or down (-4 to +4 semitones)
-     */
-    public void setCurrentTilt(int tiltValue) {
-        this.currentTilt = tiltValue;
-
-        // Log the application of tilt
-        logger.debug("Setting tilt for sequencer channel {} to {}", getChannel(), tiltValue);
-    }
-
-    /**
-     * Gets the current tilt value
-     * 
-     * @return The current tilt value (-4 to +4)
-     */
-    public int getCurrentTilt() {
-        return currentTilt;
-    }
-
-    /**
-     * Notify listeners about the pattern update
-     */
-    private void notifyPatternUpdated() {
-        CommandBus.getInstance().publish(Commands.PATTERN_UPDATED, this, this);
-    }
-
-    /**
-     * Load the first available sequence for this sequencer
-     * If no sequences exist, create a new one
-     */
-    public void loadFirstSequence() {
-        try {
-            RedisService redis = RedisService.getInstance();
-
-            // Get the first sequence ID for this sequencer
-            Long firstId = redis.getMinimumMelodicSequenceId(this.id);
-
-            if (firstId != null) {
-                // Load existing sequence
-                MelodicSequenceData data = redis.findMelodicSequenceById(firstId, this.id);
-                if (data != null) {
-                    redis.applyMelodicSequenceToSequencer(data, this);
-                    logger.info("Loaded first melodic sequence (ID: {}) for sequencer {}",
-                            firstId, this.id);
-                    return;
-                }
-            }
-
-            // No sequence exists, create a new one
-            logger.info("No melodic sequences found for sequencer {}, creating default", this.id);
-            MelodicSequenceData newData = redis.newMelodicSequence(this.id);
-            redis.applyMelodicSequenceToSequencer(newData, this);
-
-            initializeInstrument();
-
-        } catch (Exception e) {
-            logger.error("Error loading first melodic sequence: {}", e.getMessage(), e);
-        }
-    }
-
-    /**
-     * Sets the global swing percentage
-     * 
-     * @param percentage Value from 25 (minimum swing) to 99 (maximum swing), 50 =
-     *                   no swing
-     */
-    public void setSwingPercentage(int percentage) {
-        // Limit to valid range
-        this.swingPercentage = Math.max(MIN_SWING, Math.min(MAX_SWING, percentage));
-        logger.info("Swing percentage set to: {}", swingPercentage);
-    }
-
-    /**
-     * Gets the current swing percentage
-     * 
-     * @return The swing percentage (25-99)
-     */
-    public int getSwingPercentage() {
-        return swingPercentage;
-    }
-
-    /**
-     * Enables or disables swing
-     * 
-     * @param enabled True to enable swing, false to disable
-     */
-    public void setSwingEnabled(boolean enabled) {
-        this.swingEnabled = enabled;
-        logger.info("Swing enabled: {}", enabled);
-    }
-
-    /**
-     * Checks if swing is enabled
-     * 
-     * @return True if swing is enabled
-     */
-    public boolean isSwingEnabled() {
-        return swingEnabled;
-    }
-
-    /**
-     * Calculate swing amount in milliseconds based on current tempo and timing
-     * division
-     * 
-     * @return Swing amount in milliseconds
-     */
-    private int calculateSwingAmount() {
-        // Get session BPM
-        float bpm = SessionManager.getInstance().getActiveSession().getTempoInBPM();
-        if (bpm <= 0) {
-            bpm = 120; // Default fallback
-        }
-
-        // Calculate step duration in milliseconds
-        float stepDurationMs = 60000f / bpm; // Duration of quarter note in ms
-
-        // Adjust for timing division based on actual enum values
-        switch (timingDivision) {
-            case NORMAL -> stepDurationMs *= 1; // No change for normal timing
-            case DOUBLE -> stepDurationMs /= 2; // Double time (faster)
-            case HALF -> stepDurationMs *= 2; // Half time (slower)
-            case QUARTER -> stepDurationMs *= 4; // Quarter time (very slow)
-            case TRIPLET -> stepDurationMs *= 2.0f / 3.0f; // Triplet feel
-            case QUARTER_TRIPLET -> stepDurationMs *= 4.0f / 3.0f; // Quarter note triplets
-            case EIGHTH_TRIPLET -> stepDurationMs *= 1.0f / 3.0f; // Eighth note triplets
-            case SIXTEENTH -> stepDurationMs *= 1.0f / 4.0f; // Sixteenth notes
-            case SIXTEENTH_TRIPLET -> stepDurationMs *= 1.0f / 6.0f; // Sixteenth note triplets
-            case BEBOP -> stepDurationMs *= 1; // Same as normal for swing calculations
-            case FIVE_FOUR -> stepDurationMs *= 5.0f / 4.0f; // 5/4 time
-            case SEVEN_EIGHT -> stepDurationMs *= 7.0f / 8.0f; // 7/8 time
-            case NINE_EIGHT -> stepDurationMs *= 9.0f / 8.0f; // 9/8 time
-            case TWELVE_EIGHT -> stepDurationMs *= 12.0f / 8.0f; // 12/8 time
-            case SIX_FOUR -> stepDurationMs *= 6.0f / 4.0f; // 6/4 time
-        }
-
-        // Calculate swing percentage (convert from 50-75% to 0-25%)
-        float swingFactor = (swingPercentage - 50) / 100f;
-
-        // Return swing amount in milliseconds
-        return (int) (stepDurationMs * swingFactor);
-    }
-
-<<<<<<< HEAD
-=======
-    /**
-     * Initialize the MIDI device with the current instrument settings
-     * from the player's InstrumentWrapper.
-     * Should be called when playback starts.
-     */
-    // private void initializeMidiInstrument() {
-    // if (player == null || player.getInstrument() == null) {
-    // logger.warning("Cannot initialize MIDI instrument: Player or
-    // InstrumentWrapper is null");
-    // return;
-    // }
-
-    // InstrumentWrapper wrapper = player.getInstrument();
-    // int channel = player.getChannel();
-
-    // // Get the bank and program information
-    // int bankMSB = wrapper.getBankMSB();
-    // int bankLSB = wrapper.getBankLSB();
-    // int program = wrapper.getProgram();
-
-    // logger.info("Initializing MIDI instrument - Channel: {}, Bank MSB: {}, Bank
-    // LSB: {}, Program: {}",
-    // channel, bankMSB, bankLSB, program);
-
-    // try {
-    // // Send Bank Select messages
-    // player.sendControlChange(0, bankMSB); // Bank Select MSB (CC#0)
-    // player.sendControlChange(32, bankLSB); // Bank Select LSB (CC#32)
-
-    // // Send Program Change message
-    // player.sendProgramChange(program);
-
-    // // Register with InstrumentManager to ensure consistent selection
-    // InstrumentManager.getInstance().registerInstrument(
-    // player.getId(),
-    // wrapper.getId(),
-    // bankMSB,
-    // bankLSB,
-    // program,
-    // channel
-    // );
-    // } catch (Exception e) {
-    // logger.error("Failed to initialize MIDI instrument", e);
-    // }
-    // }
-
-    // Add this method to the MelodicSequencer class
-
->>>>>>> 9c892c9a
-    /**
-     * Initialize the MIDI device with the current instrument settings
-     * Call this before starting playback
-     */
-    public void initializeInstrument() {
-        if (player == null || player.getInstrument() == null) {
-            logger.warn("Cannot initialize MIDI instrument: Player or instrument is null");
-            return;
-        }
-
-        try {
-            // Get current instrument settings
-            InstrumentWrapper instrument = player.getInstrument();
-            int channel = player.getChannel();
-            Integer preset = player.getPreset();
-            
-            // Make sure the channel matches our expected channel
-            if (channel != this.channel) {
-                player.setChannel(this.channel);
-                channel = this.channel;
-            }
-
-            // Mark instrument as assigned to player
-            instrument.setAssignedToPlayer(true);
-
-            // Update the instrument in the cache
-            InstrumentManager.getInstance().updateInstrument(instrument);
-
-            // Mark instrument as assigned to player
-            instrument.setAssignedToPlayer(true);
-
-            // Update the instrument in the cache
-            InstrumentManager.getInstance().updateInstrument(instrument);
-
-            if (preset != null) {
-                // Apply bank select if needed
-                if (instrument.getBankMSB() != 0 || instrument.getBankLSB() != 0) {
-                    // Bank MSB (CC#0)
-                    instrument.controlChange(channel, 0, instrument.getBankMSB());
-                    // Bank LSB (CC#32)
-                    instrument.controlChange(channel, 32, instrument.getBankLSB());
-                    
-                    logger.info("Sent bank select MSB: {}, LSB: {} on channel {}",
-                        instrument.getBankMSB(), instrument.getBankLSB(), channel);
-                }
-
-                // Send program change
-                instrument.programChange(channel, preset, 0);
-                logger.info("Initialized instrument {} with preset {} on channel {}",
-                        instrument.getName(), preset, channel);
-                        
-                // Save player using PlayerManager to ensure persistence
-                PlayerManager.getInstance().savePlayerProperties(player);
-            }
-        } catch (Exception e) {
-            logger.error("Error initializing instrument: {}", e.getMessage(), e);
-        }
-    }
-
-    /**
-     * Initialize the player if it doesn't already have a valid instrument
-     */
-    public void ensurePlayerHasInstrument() {
-        if (player != null && player.getInstrument() == null) {
-            logger.warn("Player {} has no instrument, initializing default", player.getId());
-            initializeInternalInstrument(player);
-        }
-    }
-
-    // public void initializeInstrument() {
-    // if (player == null || player.getInstrument() == null) {
-    // return;
-    // }
-
-    // try {
-    // // Get current instrument settings
-    // InstrumentWrapper instrument = player.getInstrument();
-    // int channel = player.getChannel();
-    // Integer preset = player.getPreset();
-
-    // if (preset != null) {
-    // // Apply bank select if needed
-    // if (instrument.getBankIndex() != null && instrument.getBankIndex() > 0) {
-    // // Bank MSB (CC#0)
-    // instrument.controlChange(channel, 0, 0);
-    // // Bank LSB (CC#32)
-    // instrument.controlChange(channel, 32, instrument.getBankIndex());
-    // }
-
-    // // Send program change
-    // instrument.programChange(channel, preset, 0);
-    // logger.info("Initialized instrument {} with preset {} on channel {}",
-    // instrument.getName(), preset, channel);
-    // }
-    // } catch (Exception e) {
-    // logger.error("Error initializing instrument: {}", e.getMessage());
-    // }
-    // }
-}
+package com.angrysurfer.core.sequencer;
+
+import java.util.ArrayList;
+import java.util.Collections;
+import java.util.List;
+import java.util.Map;
+import java.util.concurrent.Executors;
+import java.util.concurrent.ScheduledExecutorService;
+import java.util.concurrent.TimeUnit;
+import java.util.function.Consumer;
+
+import com.angrysurfer.core.model.*;
+import com.angrysurfer.core.model.Direction;
+import com.angrysurfer.core.service.SessionManager;
+import org.slf4j.Logger;
+import org.slf4j.LoggerFactory;
+
+import com.angrysurfer.core.api.Command;
+import com.angrysurfer.core.api.CommandBus;
+import com.angrysurfer.core.api.Commands;
+import com.angrysurfer.core.api.IBusListener;
+import com.angrysurfer.core.api.TimingBus;
+import com.angrysurfer.core.model.Player;
+import com.angrysurfer.core.redis.RedisService;
+import com.angrysurfer.core.service.InstrumentManager;
+import com.angrysurfer.core.service.PlayerManager;
+import com.angrysurfer.core.service.SessionManager;
+
+import lombok.Getter;
+import lombok.Setter;
+
+@Getter
+@Setter
+public class MelodicSequencer implements IBusListener {
+
+    private static final Logger logger = LoggerFactory.getLogger(MelodicSequencer.class);
+
+    // Add as static fields in both sequencer classes
+    private static final ScheduledExecutorService SHARED_NOTE_SCHEDULER = Executors.newScheduledThreadPool(2);
+
+    // Add these constants at the top of the class with other constants
+    private static final int NO_SWING = 50; // Percentage value for no swing
+    public static final int MAX_SWING = 99; // Maximum swing percentage
+    public static final int MIN_SWING = 25; // Minimum swing percentage
+
+    // Add this with the other constants at the top of the class
+    private static final int MAX_PATTERN_STEPS = 64; // Maximum number of steps in a pattern
+
+    // Define indices for pattern data array elements
+    private static final int ACTIVE_VALUE_INDEX = 0;
+    private static final int NOTE_VALUE_INDEX = 1;
+    private static final int VELOCITY_VALUE_INDEX = 2;
+    private static final int GATE_VALUE_INDEX = 3;
+    private static final int PROBABILITY_VALUE_INDEX = 4;
+    private static final int NUDGE_VALUE_INDEX = 5;
+
+    // Add these instance variables with other properties
+    private int swingPercentage = 50; // Default swing percentage (50 = no swing)
+    private boolean swingEnabled = false; // Swing enabled flag
+
+    // Sequencing parameters
+    private int currentStep = 0; // Current step in the pattern
+    private int patternLength = 16; // Default pattern length
+    private Direction direction = Direction.FORWARD; // Default direction
+    private boolean looping = true; // Default to looping
+    private long tickCounter = 0; // Tick counter
+    private long ticksPerStep = 24; // Base ticks per step (96 PPQN / 4 = 24)
+    private boolean isPlaying = false; // Flag indicating playback state
+    private int bounceDirection = 1; // Direction for bounce mode
+    private int channel = 3; // Default MIDI channel
+
+    private TimingDivision timingDivision = TimingDivision.NORMAL;
+
+    // Scale & quantization
+    private String selectedRootNote = "C";
+    private String scale = Scale.SCALE_CHROMATIC;
+    private Boolean[] scaleNotes;
+    private boolean quantizeEnabled = true;
+    private Quantizer quantizer;
+    private int octaveShift = 0; // Compatibility for scale
+
+    // Pattern data storage
+    private List<Boolean> activeSteps = new ArrayList<>(); // Step on/off state
+    private List<Integer> noteValues = new ArrayList<>(); // Note for each step
+    private List<Integer> velocityValues = new ArrayList<>(); // Velocity for each step
+    private List<Integer> gateValues = new ArrayList<>(); // Gate time for each step
+    private List<Integer> probabilityValues = new ArrayList<>();
+    private List<Integer> nudgeValues = new ArrayList<>();
+
+    // Note object for storing melodic properties (NEW)
+    private Player player;
+
+    // Event handling
+    private Consumer<StepUpdateEvent> stepUpdateListener;
+    private Consumer<NoteEvent> noteEventListener;
+
+    // Add master tempo field to synchronize with session
+    private int masterTempo;
+
+    // Add these fields
+    private Integer id;
+    private Long melodicSequenceId = 0L;
+
+    // Add this field to the class
+    private boolean latchEnabled = false;
+
+    // Add or modify this field and methods
+    private Consumer<NoteEvent> noteEventPublisher;
+
+    // Add this field to the class
+    private int currentTilt = 0;
+
+    // Add field for next pattern ID
+    private Long nextPatternId = null;
+
+    // Add these fields and methods to MelodicSequencer class
+    private List<Integer> harmonicTiltValues = new ArrayList<>(16);
+
+    // Fix this in MelodicSequencer - add reusable message as in DrumSequencer
+    private final javax.sound.midi.ShortMessage reuseableMessage = new javax.sound.midi.ShortMessage();
+
+    // Add this to both sequencers to track last note time
+    private long lastNoteTriggeredTime = 0;
+    private static final long MIN_NOTE_INTERVAL_MS = 1; // 1ms minimum between notes
+
+    private void triggerNoteWithThrottle(int note, int velocity) {
+        long now = System.currentTimeMillis();
+        if (now - lastNoteTriggeredTime >= MIN_NOTE_INTERVAL_MS) {
+            player.noteOn(note, velocity);
+            lastNoteTriggeredTime = now;
+        } else {
+            // Queue or skip if too many notes trigger at once
+        }
+    }
+
+    /**
+     * Initialize the harmonic tilt values with defaults (0)
+     */
+    public void initializeHarmonicTiltValues() {
+        harmonicTiltValues = new ArrayList<>();
+        for (int i = 0; i < 16; i++) {
+            harmonicTiltValues.add(0);
+        }
+        logger.debug("Initialized harmonic tilt values with defaults");
+    }
+
+    /**
+     * Get all harmonic tilt values
+     * 
+     * @return List of tilt values for each bar
+     */
+    public List<Integer> getHarmonicTiltValues() {
+        if (harmonicTiltValues == null || harmonicTiltValues.isEmpty()) {
+            logger.warn("Tilt values not initialized, creating defaults");
+            initializeHarmonicTiltValues();
+        }
+        return harmonicTiltValues;
+    }
+
+    /**
+     * Set all harmonic tilt values
+     * 
+     * @param values List of tilt values for each bar
+     */
+    public void setHarmonicTiltValues(List<Integer> values) {
+        // Create a defensive copy to avoid external modification
+        harmonicTiltValues = new ArrayList<>(values);
+
+        // Make sure we have exactly 16 values
+        while (harmonicTiltValues.size() < 16) {
+            harmonicTiltValues.add(0);
+        }
+
+        // Truncate if more than 16
+        if (harmonicTiltValues.size() > 16) {
+            harmonicTiltValues = harmonicTiltValues.subList(0, 16);
+        }
+
+        // If we're tracking the current bar, update the current tilt value
+        int currentBar = getCurrentBar();
+        if (currentBar >= 0 && currentBar < harmonicTiltValues.size()) {
+            setCurrentTilt(harmonicTiltValues.get(currentBar));
+        }
+    }
+
+    /**
+     * Get the tilt value for a specific bar
+     * 
+     * @param barIndex The bar index (0-15)
+     * @return The tilt value (-7 to 7)
+     */
+    public int getTiltValueForBar(int barIndex) {
+        if (barIndex >= 0 && barIndex < harmonicTiltValues.size()) {
+            return harmonicTiltValues.get(barIndex);
+        }
+        return 0; // Default
+    }
+
+    /**
+     * Set the tilt value for a specific bar
+     * 
+     * @param barIndex The bar index (0-15)
+     * @param value    The tilt value (-7 to 7)
+     */
+    public void setTiltValueForBar(int barIndex, int value) {
+        if (barIndex >= 0 && barIndex < harmonicTiltValues.size()) {
+            harmonicTiltValues.set(barIndex, value);
+
+            // If this is the current bar, update the current tilt
+            if (barIndex == getCurrentBar()) {
+                setCurrentTilt(value);
+            }
+        }
+    }
+
+    /**
+     * Get the current bar index from the sequencer state
+     */
+    private int getCurrentBar() {
+        // Implementation depends on how you track the current bar
+        // This might come from the TimingBus or other timing mechanism
+        return (int) ((getCurrentStep() / 16) % 16);
+    }
+
+    public void setNoteEventPublisher(Consumer<NoteEvent> publisher) {
+        this.noteEventPublisher = publisher;
+    }
+
+    /**
+     * Set the next pattern to automatically switch to when the current pattern
+     * completes
+     * 
+     * @param patternId The ID of the next pattern, or null to disable automatic
+     *                  switching
+     */
+    public void setNextPatternId(Long patternId) {
+        this.nextPatternId = patternId;
+        logger.info("Set next melodic pattern ID: {}", patternId);
+    }
+
+    /**
+     * Get the next pattern ID that will be loaded when the current pattern
+     * completes
+     * 
+     * @return The next pattern ID or null if no pattern is queued
+     */
+    public Long getNextPatternId() {
+        return nextPatternId;
+    }
+
+    /**
+     * Creates a new melodic sequencer
+     */
+    public MelodicSequencer() {
+        // Initialize pattern data with default values
+        initializePatternData();
+
+        // Initialize note properties (NEW)
+        initializeNote();
+
+        // Initialize harmonic tilt values
+        initializeHarmonicTiltValues();
+
+        // Register with CommandBus
+        CommandBus.getInstance().register(this);
+
+        TimingBus.getInstance().register(this);
+
+        // Initialize the quantizer with default settings
+        updateQuantizer();
+
+        logger.info("MelodicSequencer initialized and registered with CommandBus");
+    }
+
+    public MelodicSequencer(Integer channel) {
+        this();
+        this.channel = channel; // Set the channel for this instance
+
+        // Initialize tilt values
+        initializeHarmonicTiltValues();
+    }
+
+    /**
+     * Creates a new melodic sequencer with ID and loads first sequence if available
+     */
+    public MelodicSequencer(Integer id, Integer channel) {
+        this.id = id;
+        this.channel = channel;
+
+        // Initialize pattern data with default values
+        initializePatternData();
+        
+        // Initialize harmonic tilt values
+        initializeHarmonicTiltValues();
+        
+        // Register with CommandBus
+        CommandBus.getInstance().register(this);
+        TimingBus.getInstance().register(this);
+        
+        // Initialize the quantizer with default settings
+        updateQuantizer();
+        
+        // Wait for session to be available before initializing player
+        CommandBus.getInstance().publish(
+            Commands.REQUEST_ONE_TIME_NOTIFICATION,
+            this,
+            new RequestForOneTimeNotification(Commands.SYSTEM_READY, () -> {
+                // Initialize note properties after system is ready
+                initializeNote();
+                
+                // Load first sequence if available (or create new one)
+                if (id != null) {
+                    loadFirstSequence();
+                }
+                
+                logger.info("MelodicSequencer {} fully initialized after system ready", id);
+            })
+        );
+
+        logger.info("MelodicSequencer {} registered with CommandBus, waiting for system ready", id);
+    }
+
+    /**
+     * Initialize the Note object with proper InstrumentWrapper and Session integration
+     */
+    private void initializeNote() {
+        // Don't directly create with RedisService.getInstance().newNote()
+        
+        // Get the current session from SessionManager
+        Session session = SessionManager.getInstance().getActiveSession();
+        if (session == null) {
+            logger.error("Cannot initialize player - no active session");
+            return;
+        }
+        
+        // Check if a player already exists for this sequencer in the session
+        Player existingPlayer = findExistingPlayerForSequencer(session);
+        
+        if (existingPlayer != null) {
+            // Use existing player
+            logger.info("Using existing player {} for sequencer {}", existingPlayer.getId(), id);
+            player = existingPlayer;
+            
+            // Update channel if needed
+            if (player.getChannel() != channel) {
+                player.setChannel(channel);
+                // Save the player through PlayerManager
+                PlayerManager.getInstance().savePlayerProperties(player);
+            }
+        } else {
+            // Create new player through PlayerManager
+            logger.info("Creating new player for sequencer {}", id);
+            
+            // Get an instrument from InstrumentManager
+            InstrumentWrapper instrument = getDefaultInstrument();
+            
+            // Create a Note player with proper name
+            String playerName = "Melody " + (id != null ? id : "");
+            player = new Note(playerName, session, instrument, 60, null);
+            
+            // Configure base properties
+            player.setMinVelocity(60);
+            player.setMaxVelocity(127);
+            player.setLevel(100);
+            player.setChannel(channel);
+            
+            // Associate player with this sequencer
+            player.setOwner(this);
+            
+            // Generate an ID for the player if needed
+            if (player.getId() == null) {
+                player.setId(RedisService.getInstance().getNextPlayerId());
+            }
+            
+            // Add to session
+            session.getPlayers().add(player);
+            
+            // Save through PlayerManager
+            PlayerManager.getInstance().savePlayerProperties(player);
+            
+            logger.info("Created new player {} for melodic sequencer {}", player.getId(), id);
+        }
+        
+        // Always initialize the instrument once player is set up
+        if (player.getInstrument() == null || player.isUsingInternalSynth()) {
+            initializeInternalInstrument(player);
+        }
+    }
+
+    /**
+     * Initialize an internal synthesizer instrument for a player
+     * Used when a player doesn't have an instrument or is using internal synth
+     *
+     * @param player The player to initialize with internal instrument
+     */
+    private void initializeInternalInstrument(Player player) {
+        if (player == null) {
+            logger.warn("Cannot initialize internal instrument for null player");
+            return;
+        }
+
+        try {
+            // Try to get an internal instrument from the manager
+            InstrumentManager manager = InstrumentManager.getInstance();
+            InstrumentWrapper internalInstrument = null;
+            
+            // First try to find an existing internal instrument for this channel
+            for (InstrumentWrapper instrument : manager.getCachedInstruments()) {
+                if (Boolean.TRUE.equals(instrument.getInternal()) && 
+                    instrument.getChannel() != null && 
+                    instrument.getChannel() == player.getChannel()) {
+                    internalInstrument = instrument;
+                    logger.info("Found existing internal instrument for channel {}", player.getChannel());
+                    break;
+                }
+            }
+            
+            // If no instrument found, create a new one
+            if (internalInstrument == null) {
+                internalInstrument = new InstrumentWrapper(
+                    "Internal Synth " + player.getChannel(),  // Add channel to name for clarity
+                    null, 
+                    player.getChannel()  // Use player's channel
+                );
+                internalInstrument.setInternal(true);
+                internalInstrument.setDeviceName("Gervill");
+                internalInstrument.setSoundbankName("Default");
+                internalInstrument.setBankIndex(0);
+                // Use channel as preset if none defined, ensuring different sounds per channel
+                internalInstrument.setCurrentPreset(player.getPreset() != null ? 
+                    player.getPreset() : player.getChannel());
+                // Make sure ID is unique per channel
+                internalInstrument.setId(9985L + player.getChannel());
+                
+                // Register with instrument manager
+                manager.updateInstrument(internalInstrument);
+                logger.info("Created new internal instrument for channel {}", player.getChannel());
+            }
+            
+            // Assign instrument to player
+            player.setInstrument(internalInstrument);
+            player.setUsingInternalSynth(true);
+            player.setPreset(0); // Piano
+            
+            // Save the player
+            PlayerManager.getInstance().savePlayerProperties(player);
+            
+            logger.info("Player {} initialized with internal instrument", player.getId());
+            
+            // Send program change to actually set the instrument sound
+            initializeInstrument();
+            
+        } catch (Exception e) {
+            logger.error("Failed to initialize internal instrument: {}", e.getMessage(), e);
+        }
+    }
+
+    /**
+     * Find a player in the session that belongs to this sequencer
+     */
+    private Player findExistingPlayerForSequencer(Session session) {
+        if (session == null || id == null) {
+            return null;
+        }
+        
+        // Look for a player that's associated with this sequencer AND has the correct channel
+        for (Player p : session.getPlayers()) {
+            if (p instanceof Note && 
+                p.getOwner() != null && 
+                p.getOwner() instanceof MelodicSequencer && 
+                ((MelodicSequencer) p.getOwner()).getId() != null &&
+                ((MelodicSequencer) p.getOwner()).getId().equals(id) &&
+                p.getChannel() == this.channel) {  // Added channel check
+                
+                return p;
+            }
+        }
+        
+        logger.info("No player found for sequencer {} and channel {}", id, channel);
+        return null;
+    }
+
+    /**
+     * Get a default instrument for melodic sequencing
+     */
+    private InstrumentWrapper getDefaultInstrument() {
+        // Create with null device (indicates internal synth)
+        InstrumentWrapper internalInstrument = new InstrumentWrapper(
+            "Internal Synth", 
+            null,  // Explicitly pass null for device
+            getChannel()
+        );
+        
+        // Configure as internal instrument
+        internalInstrument.setInternal(true);
+        internalInstrument.setDeviceName("Gervill");
+        internalInstrument.setSoundbankName("Default");
+        internalInstrument.setBankIndex(0);
+        internalInstrument.setCurrentPreset(0);  // Default to piano
+        internalInstrument.setId(9985L + channel);
+        
+        // Register with manager
+        InstrumentManager.getInstance().updateInstrument(internalInstrument);
+        
+        return internalInstrument;
+    }
+
+    /**
+     * Initialize pattern data arrays with default values
+     */
+    private void initializePatternData() {
+        activeSteps = new ArrayList<>(patternLength);
+        noteValues = new ArrayList<>(patternLength);
+        velocityValues = new ArrayList<>(patternLength);
+        gateValues = new ArrayList<>(patternLength);
+        probabilityValues = new ArrayList<>(patternLength); // Add this
+        nudgeValues = new ArrayList<>(patternLength); // Add this
+
+        // Fill with default values
+        for (int i = 0; i < patternLength; i++) {
+            activeSteps.add(false); // All steps off by default
+            noteValues.add(60); // Middle C
+            velocityValues.add(100); // Medium-high velocity
+            gateValues.add(50); // 50% gate time
+            probabilityValues.add(100); // 100% probability by default
+            nudgeValues.add(0); // No timing nudge by default
+        }
+    }
+
+    /**
+     * Process a timing tick and play notes through the Note's InstrumentWrapper
+     *
+     * @param tick Current tick count
+     */
+    public void processTick(Long tick) {
+        if (!isPlaying || tick == null) {
+            return;
+        }
+
+        tickCounter = tick;
+
+        // IMPORTANT: Use timing division to calculate tick interval
+        // rather than using a fixed value of 24
+        int ticksForDivision = timingDivision.getTicksPerBeat();
+
+        // Make sure we have a valid minimum value
+        if (ticksForDivision <= 0) {
+            ticksForDivision = 24; // Emergency fallback
+        }
+
+        // Check if it's time for the next step using the timing division
+        if (tick % ticksForDivision == 0) {
+            // Get previous step for highlighting updates
+            int prevStep = currentStep;
+
+            // Calculate the next step based on the current direction
+            calculateNextStep();
+
+            // Notify listeners of step update
+            if (stepUpdateListener != null) {
+                stepUpdateListener.accept(new StepUpdateEvent(prevStep, currentStep));
+            }
+
+            // Trigger the note for the current step
+            triggerNote(currentStep);
+        }
+    }
+
+    /**
+     * Calculate the previous step based on current direction
+     */
+    @SuppressWarnings("unused")
+    private int getPreviousStep() {
+        switch (direction) {
+            case FORWARD:
+                return (currentStep + patternLength - 1) % patternLength;
+            case BACKWARD:
+                return (currentStep + 1) % patternLength;
+            case BOUNCE:
+                // For bounce, it depends on the current bounce direction
+                if (bounceDirection > 0) {
+                    return currentStep > 0 ? currentStep - 1 : 0;
+                } else {
+                    return currentStep < patternLength - 1 ? currentStep + 1 : patternLength - 1;
+                }
+            case RANDOM:
+            default:
+                return currentStep; // For random, just use current position
+        }
+    }
+
+    /**
+     * Play a note directly using the Note's InstrumentWrapper
+     *
+     * @param midiNote The MIDI note number to play
+     * @param velocity The velocity (volume) of the note
+     * @param duration The duration in milliseconds
+     */
+    @SuppressWarnings("unused")
+    private void playNote(int midiNote, int velocity, int duration) {
+        if (player == null || player.getInstrument() == null) {
+            logger.warn("Cannot play note directly - note or instrument is null");
+            return;
+        }
+
+        try {
+            final InstrumentWrapper instrument = player.getInstrument();
+            final int channel = player.getChannel();
+
+            // Log what we're about to play
+            logger.info("Playing note directly: note={}, vel={}, duration={}, channel={}, instrument={}",
+                    midiNote, velocity, duration, channel, instrument.getName());
+
+            // Set the channel's current program if needed
+            if (player.getPreset() != null) {
+                // Send bank select messages if a bank is specified
+                if (instrument.getBankIndex() != null && instrument.getBankIndex() > 0) {
+                    instrument.controlChange(channel, 0, 0); // Bank MSB
+                    instrument.controlChange(channel, 32, instrument.getBankIndex()); // Bank LSB
+                }
+
+                // Send program change
+                instrument.programChange(channel, player.getPreset().intValue(), 0);
+            }
+
+            // Play the note - ERROR IS HERE
+            instrument.noteOn(channel, midiNote, player.getLevel()); // Correct - use instrument directly
+
+            // Schedule note off after the specified duration
+            final int noteToStop = midiNote; // Capture for use in lambda
+
+            new Thread(() -> {
+                try {
+                    Thread.sleep(duration);
+                    instrument.noteOff(channel, noteToStop, 0);
+                } catch (Exception e) {
+                    logger.error("Error in note thread: {}", e.getMessage());
+                }
+            }).start();
+
+        } catch (Exception e) {
+            logger.error("Error playing note directly: {}", e.getMessage(), e);
+        }
+    }
+
+    /**
+     * Calculate the next step based on the current direction
+     */
+    private void calculateNextStep() {
+        int oldStep = currentStep;
+        boolean patternCompleted = false;
+
+        switch (direction) {
+            case FORWARD -> {
+                currentStep++;
+
+                // Check if we've reached the end of the pattern
+                if (currentStep >= patternLength) {
+                    currentStep = 0;
+                    patternCompleted = true;
+
+                    // Handle pattern switching if enabled
+                    if (nextPatternId != null) {
+                        Long currentId = melodicSequenceId;
+                        // Load the next pattern
+                        if (RedisService.getInstance().findMelodicSequenceById(nextPatternId, id) != null) {
+                            // Store current playback state
+                            boolean wasPlaying = isPlaying;
+
+                            // Load new pattern
+                            RedisService.getInstance().applyMelodicSequenceToSequencer(
+                                    RedisService.getInstance().findMelodicSequenceById(nextPatternId, id),
+                                    this);
+
+                            // Restore playback state
+                            isPlaying = wasPlaying;
+
+                            // Notify about pattern switch
+                            CommandBus.getInstance().publish(
+                                    Commands.MELODIC_PATTERN_SWITCHED,
+                                    this,
+                                    new PatternSwitchEvent(currentId, nextPatternId));
+
+                            // Clear the next pattern ID (one-shot behavior)
+                            nextPatternId = null;
+                        }
+                    }
+
+                    // Generate a new pattern if latch is enabled
+                    if (latchEnabled) {
+                        // Get the current octave range setting (default to 2 if unset)
+                        int octaveRange = 2;
+
+                        // Use a consistent density (adjust as needed)
+                        int density = 50;
+
+                        // Generate a new pattern
+                        generatePattern(octaveRange, density);
+
+                        // Notify UI of pattern change
+                        CommandBus.getInstance().publish(Commands.PATTERN_UPDATED, this, this);
+
+                        logger.info("Latch mode: Generated new pattern at cycle end");
+                    }
+
+                    if (!looping) {
+                        isPlaying = false;
+                    }
+                }
+            }
+
+            // Handle other direction cases similarly
+            case BACKWARD -> {
+                currentStep--;
+
+                if (currentStep < 0) {
+                    currentStep = patternLength - 1;
+                    patternCompleted = true;
+
+                    // Handle pattern switching if enabled
+                    if (nextPatternId != null) {
+                        Long currentId = melodicSequenceId;
+                        // Load the next pattern
+                        if (RedisService.getInstance().findMelodicSequenceById(nextPatternId, id) != null) {
+                            // Store current playback state
+                            boolean wasPlaying = isPlaying;
+
+                            // Load new pattern
+                            RedisService.getInstance().applyMelodicSequenceToSequencer(
+                                    RedisService.getInstance().findMelodicSequenceById(nextPatternId, id),
+                                    this);
+
+                            // Restore playback state
+                            isPlaying = wasPlaying;
+
+                            // Notify about pattern switch
+                            CommandBus.getInstance().publish(
+                                    Commands.MELODIC_PATTERN_SWITCHED,
+                                    this,
+                                    new PatternSwitchEvent(currentId, nextPatternId));
+
+                            // Clear the next pattern ID (one-shot behavior)
+                            nextPatternId = null;
+                        }
+                    }
+
+                    // Generate a new pattern if latch is enabled
+                    if (latchEnabled) {
+                        int octaveRange = 2;
+                        int density = 50;
+                        generatePattern(octaveRange, density);
+                        CommandBus.getInstance().publish(Commands.PATTERN_UPDATED, this, this);
+                        logger.info("Latch mode: Generated new pattern at cycle end");
+                    }
+
+                    if (!looping) {
+                        isPlaying = false;
+                    }
+                }
+            }
+
+            case BOUNCE -> {
+                // Update step counter according to bounce direction
+                currentStep += bounceDirection;
+
+                // Check if we need to change bounce direction
+                if (currentStep <= 0 || currentStep >= patternLength - 1) {
+                    bounceDirection *= -1;
+
+                    // At pattern end, generate new pattern if latch enabled
+                    if (currentStep <= 0 || currentStep >= patternLength - 1) {
+                        if (latchEnabled) {
+                            int octaveRange = 2;
+                            int density = 50;
+                            generatePattern(octaveRange, density);
+                            CommandBus.getInstance().publish(Commands.PATTERN_UPDATED, this, this);
+                            logger.info("Latch mode: Generated new pattern at cycle end");
+                        }
+                    }
+
+                    if (!looping) {
+                        isPlaying = false;
+                    }
+                }
+            }
+
+            case RANDOM -> {
+                // Random doesn't have a clear cycle end, so we'll consider
+                // hitting step 0 as the "cycle end" for latch purposes
+                int priorStep = currentStep;
+
+                // Generate random step
+                currentStep = (int) (Math.random() * patternLength);
+
+                // If we randomly hit step 0 and we weren't at step 0 before
+                if (currentStep == 0 && priorStep != 0) {
+                    if (latchEnabled) {
+                        int octaveRange = 2;
+                        int density = 50;
+                        generatePattern(octaveRange, density);
+                        CommandBus.getInstance().publish(Commands.PATTERN_UPDATED, this, this);
+                        logger.info("Latch mode: Generated new pattern at random cycle point");
+                    }
+                }
+            }
+        }
+
+        // Notify step listeners about the step change
+        if (stepUpdateListener != null) {
+            stepUpdateListener.accept(new StepUpdateEvent(oldStep, currentStep));
+        }
+    }
+
+    /**
+     * Triggers a note for the specified step, applying probability and nudge.
+     * 
+     * @param stepIndex The step index
+     */
+    private void triggerNote(int stepIndex) {
+        // Only trigger if step is active
+        if (stepIndex >= 0 && stepIndex < activeSteps.size() && activeSteps.get(stepIndex)) {
+            // Get step parameters
+            int[] note = { getNoteValue(stepIndex) };
+            int velocity = getVelocityValue(stepIndex);
+            int gate = getGateValue(stepIndex);
+            int probability = getProbabilityValue(stepIndex);
+            int nudge = getNudgeValue(stepIndex);
+
+            // Apply swing to even-numbered steps (odd indices in 0-indexed array)
+            if (swingEnabled && stepIndex % 2 == 1) {
+                // Calculate swing amount based on percentage
+                int swingAmount = calculateSwingAmount();
+                nudge += swingAmount;
+            }
+
+            // Apply scale quantization if enabled
+            if (quantizeEnabled) {
+                note[0] = quantizeNote(note[0]);
+            }
+
+            // Apply octave shift and tilt
+            note[0] = applyOctaveShift(note[0]);
+            note[0] = applyTilt(note[0]);
+
+            // Check probability - only play if random number is less than probability
+            if (Math.random() * 100 < probability) {
+                // Create the note event
+                final NoteEvent noteEvent = new NoteEvent(note[0], velocity, gate);
+
+                // Apply nudge if specified
+                if (nudge > 0) {
+                    final int finalNote = note[0];
+                    final int finalVel = velocity;
+
+                    SHARED_NOTE_SCHEDULER.schedule(() -> {
+                        player.noteOn(finalNote, finalVel, gate);
+                        // Other logic...
+                    }, nudge, TimeUnit.MILLISECONDS);
+                } else {
+                    player.noteOn(note[0], velocity, gate);
+                    // Other logic...
+                }
+
+                // Add this at the end:
+                if (noteEventPublisher != null && velocity > 0) {
+                    NoteEvent event = new NoteEvent(note[0], velocity, gate);
+                    noteEventPublisher.accept(event);
+                }
+            } else {
+                // Note skipped due to probability
+                logger.debug("Step {} skipped due to probability: {}/100", stepIndex, probability);
+            }
+        }
+    }
+
+    /**
+     * Apply tilt to a MIDI note value
+     *
+     * @param noteValue MIDI note value to shift
+     * @return Tilted note value
+     */
+    private int applyTilt(int noteValue) {
+        int shiftedValue = noteValue + getCurrentTilt();
+        // Keep notes in MIDI range (0-127)
+        return Math.max(0, Math.min(127, shiftedValue));
+    }
+
+    /**
+     * Get the root note of the melodic sequencer
+     *
+     * @return MIDI note value (0-127)
+     */
+    public Integer getRootNote() {
+        return player != null ? player.getRootNote() : 60;
+    }
+
+    /**
+     * Set the root note of the melodic sequencer
+     *
+     * @param rootNote MIDI note value (0-127)
+     */
+    public void setRootNote(Integer rootNote) {
+        if (player != null && rootNote != null) {
+            player.setRootNote(rootNote);
+        }
+    }
+
+    /**
+     * Get the name of the melody
+     *
+     * @return The melody name
+     */
+    public String getName() {
+        return player != null ? player.getName() : "Melody";
+    }
+
+    /**
+     * Set the name of the melody
+     *
+     * @param name The new melody name
+     */
+    public void setName(String name) {
+        if (player != null && name != null) {
+            player.setName(name);
+        }
+    }
+
+    /**
+     * Get the velocity level
+     *
+     * @return Velocity level (0-127)
+     */
+    public Long getLevel() {
+        return player != null ? player.getLevel() : 100L;
+    }
+
+    /**
+     * Set the velocity level
+     *
+     * @param level Velocity level (0-127)
+     */
+    public void setLevel(int level) {
+        if (player != null && level >= 0 && level <= 127) {
+            player.setLevel(level);
+        }
+    }
+
+    /**
+     * Decrement the octave shift by 1
+     */
+    public void decrementOctaveShift() {
+        octaveShift--;
+        logger.info("Octave shift decreased to {}", octaveShift);
+    }
+
+    /**
+     * Increment the octave shift by 1
+     */
+    public void incrementOctaveShift() {
+        octaveShift++;
+        logger.info("Octave shift increased to {}", octaveShift);
+    }
+
+    /**
+     * Clear the entire pattern
+     */
+    public void clearPattern() {
+        // Set all steps to inactive
+        for (int i = 0; i < patternLength; i++) {
+            activeSteps.set(i, false);
+        }
+
+        // Notify listeners about the pattern update
+        notifyPatternUpdated();
+    }
+
+    /**
+     * Generate a random pattern with the given parameters
+     *
+     * @param octaveRange The number of octaves to span (1-4)
+     * @param density     Percentage of steps to activate (1-100)
+     */
+    public void generatePattern(int octaveRange, int density) {
+        // Clear existing pattern
+        clearPattern();
+
+        // Calculate base note from root note
+        int baseNote = 60; // Middle C by default
+
+        // Calculate number of steps to activate
+        int stepsToActivate = patternLength * density / 100;
+        stepsToActivate = Math.max(1, Math.min(stepsToActivate, patternLength));
+
+        // Always activate the first step
+        if (activeSteps.size() > 0) {
+            activeSteps.set(0, true);
+        }
+        if (noteValues.size() > 0) {
+            noteValues.set(0, baseNote);
+        }
+        if (velocityValues.size() > 0) {
+            velocityValues.set(0, 100);
+        }
+        if (gateValues.size() > 0) {
+            gateValues.set(0, 75);
+        }
+
+        stepsToActivate--;
+
+        // Activate random remaining steps
+        for (int i = 0; i < stepsToActivate; i++) {
+            // Find an inactive step
+            int step;
+            do {
+                step = (int) (Math.random() * patternLength);
+            } while (step < activeSteps.size() && activeSteps.get(step));
+
+            // Activate it if valid index
+            if (step < activeSteps.size()) {
+                activeSteps.set(step, true);
+            }
+
+            // Generate a random note within the octave range if valid index
+            if (step < noteValues.size()) {
+                int noteOffset = (int) (Math.random() * (12 * octaveRange));
+                noteValues.set(step, baseNote + noteOffset);
+            }
+
+            // Random velocity (60-127) if valid index
+            if (step < velocityValues.size()) {
+                velocityValues.set(step, 60 + (int) (Math.random() * 68));
+            }
+
+            // Random gate time (25-100) if valid index
+            if (step < gateValues.size()) {
+                gateValues.set(step, 25 + (int) (Math.random() * 76));
+            }
+        }
+
+        logger.info("Generated pattern: octaves={}, density={}", octaveRange, density);
+    }
+
+    /**
+     * Quantize a note to the current scale
+     *
+     * @param note The MIDI note number to quantize
+     * @return The quantized note number
+     */
+    public int quantizeNote(int note) {
+        if (quantizer == null) {
+            updateQuantizer(); // Ensure we have a quantizer
+        }
+
+        try {
+            return quantizer.quantizeNote(note);
+        } catch (Exception e) {
+            logger.error("Error quantizing note {}: {}", note, e.getMessage());
+            return note; // Return original note if quantization fails
+        }
+    }
+
+    /**
+     * Update the quantizer with current scale settings
+     */
+    public void updateQuantizer() {
+        // Create Boolean array representing which notes are in the scale
+        scaleNotes = createScaleArray(selectedRootNote, scale);
+
+        // Create new quantizer with the scale
+        quantizer = new Quantizer(scaleNotes);
+
+        logger.info("Quantizer updated with root note {} and scale {}", selectedRootNote, scale);
+    }
+
+    /**
+     * Create a Boolean array representing which notes are in the scale
+     */
+    private Boolean[] createScaleArray(String rootNote, String scaleName) {
+        Boolean[] result = new Boolean[12];
+        for (int i = 0; i < 12; i++) {
+            result[i] = false;
+        }
+
+        // Get root note index using Scale class
+        int rootIndex = Scale.getRootNoteIndex(rootNote);
+
+        // Get scale pattern from Scale class - FIX: Use a proper int[] array as default
+        int[] pattern = Scale.SCALE_PATTERNS.getOrDefault(scaleName,
+                new int[] { 0, 1, 2, 3, 4, 5, 6, 7, 8, 9, 10, 11 });
+
+        // Apply pattern to root note
+        for (int offset : pattern) {
+            int noteIndex = (rootIndex + offset) % 12;
+            result[noteIndex] = true;
+        }
+
+        return result;
+    }
+
+    /**
+     * Set the root note for scale quantization
+     *
+     * @param rootNote Root note name (C, C#, D, etc.)
+     */
+    public void setRootNote(String rootNote) {
+        this.selectedRootNote = rootNote;
+        updateQuantizer();
+
+        // IMPORTANT: Re-quantize all notes in the pattern when root note changes
+        if (quantizeEnabled && quantizer != null) {
+            for (int i = 0; i < noteValues.size(); i++) {
+                noteValues.set(i, quantizer.quantizeNote(noteValues.get(i)));
+            }
+
+            // Notify listeners that pattern has been updated
+            CommandBus.getInstance().publish(Commands.PATTERN_UPDATED, this, this);
+        }
+
+        logger.info("Root note set to {} and notes re-quantized", rootNote);
+    }
+
+    /**
+     * Set the scale for note quantization
+     *
+     * @param scale Scale name
+     */
+    public void setScale(String scale) {
+        this.scale = scale;
+        updateQuantizer();
+
+        // IMPORTANT: Re-quantize all notes in the pattern when scale changes
+        if (quantizeEnabled && quantizer != null) {
+            for (int i = 0; i < noteValues.size(); i++) {
+                noteValues.set(i, quantizer.quantizeNote(noteValues.get(i)));
+            }
+
+            // Notify listeners that pattern has been updated
+            CommandBus.getInstance().publish(Commands.PATTERN_UPDATED, this, this);
+        }
+
+        logger.info("Scale set to {} and notes re-quantized", scale);
+    }
+
+    /**
+     * Apply octave shift to a MIDI note value
+     *
+     * @param noteValue MIDI note value to shift
+     * @return Shifted note value
+     */
+    public int applyOctaveShift(int noteValue) {
+        int shiftedValue = noteValue + (octaveShift * 12);
+        // Keep notes in MIDI range (0-127)
+        return Math.max(0, Math.min(127, shiftedValue));
+    }
+
+    /**
+     * Enable or disable quantization
+     *
+     * @param enabled True to enable, false to disable
+     */
+    public void setQuantizeEnabled(boolean enabled) {
+        this.quantizeEnabled = enabled;
+        logger.info("Quantization {}", enabled ? "enabled" : "disabled");
+    }
+
+    /**
+     * Check if quantization is enabled
+     *
+     * @return True if quantization is enabled
+     */
+    public boolean isQuantizeEnabled() {
+        return quantizeEnabled;
+    }
+
+    /**
+     * Sets all data for a specific step.
+     * 
+     * @param stepIndex   The step index
+     * @param active      Whether the step is active
+     * @param note        The note value
+     * @param velocity    The velocity value
+     * @param gate        The gate value
+     * @param probability The probability value (0-100)
+     * @param nudge       The nudge value in milliseconds
+     */
+    public void setStepData(int stepIndex, boolean active, int note, int velocity, int gate, int probability,
+            int nudge) {
+        // Set active state
+        while (activeSteps.size() <= stepIndex) {
+            activeSteps.add(false);
+        }
+        activeSteps.set(stepIndex, active);
+
+        // Set note value
+        while (noteValues.size() <= stepIndex) {
+            noteValues.add(60); // Default to middle C
+        }
+        noteValues.set(stepIndex, note);
+
+        // Set velocity value
+        while (velocityValues.size() <= stepIndex) {
+            velocityValues.add(100); // Default velocity
+        }
+        velocityValues.set(stepIndex, velocity);
+
+        // Set gate value
+        while (gateValues.size() <= stepIndex) {
+            gateValues.add(50); // Default gate
+        }
+        gateValues.set(stepIndex, gate);
+
+        // Set probability value
+        setProbabilityValue(stepIndex, probability);
+
+        // Set nudge value
+        setNudgeValue(stepIndex, nudge);
+    }
+
+    // Keep the old method for backward compatibility
+    public void setStepData(int stepIndex, boolean active, int note, int velocity, int gate) {
+        // Call the new method with default probability and nudge values
+        setStepData(stepIndex, active, note, velocity, gate, 100, 0);
+    }
+
+    /**
+     * Reset the sequencer to start position
+     */
+    public void reset() {
+        // Initialize step counter based on direction
+        currentStep = direction == Direction.FORWARD ? 0 : patternLength - 1;
+        tickCounter = 0;
+
+        // Notify UI that we've reset
+        if (stepUpdateListener != null) {
+            stepUpdateListener.accept(new StepUpdateEvent(-1, currentStep));
+        }
+
+        logger.debug("Melodic sequencer reset to step {}", currentStep);
+    }
+
+    /**
+     * Start playback of the sequencer
+     */
+    public void start() {
+        if (isPlaying) {
+            return;
+        }
+        
+        // Make sure player has instrument before starting
+        ensurePlayerHasInstrument();
+        
+        // Then initialize MIDI instrument
+        initializeInstrument();
+        
+        isPlaying = true;
+        
+        // Reset position if needed
+        if (currentStep >= patternLength) {
+            reset();
+        }
+        
+        logger.info("Melodic sequencer {} started playback", id);
+        
+        // Notify listeners
+        CommandBus.getInstance().publish(Commands.SEQUENCER_STATE_CHANGED, this, 
+            Map.of("sequencerId", id, "state", "started"));
+    }
+
+    /**
+     * Stop playback
+     */
+    public void stop() {
+        if (isPlaying) {
+            isPlaying = false;
+
+            // Notify via command bus that we've stopped
+            // CommandBus.getInstance().publish(Commands.TRANSPORT_STOP, this);
+            logger.info("Melodic sequencer playback stopped");
+        }
+    }
+
+    /**
+     * Set the timing division for step playback
+     *
+     * @param division The timing division to use
+     */
+    public void setTimingDivision(TimingDivision division) {
+        if (division != null) {
+            this.timingDivision = division;
+
+            logger.info("Timing division set to {}", division);
+        }
+    }
+
+    /**
+     * Get the current timing division
+     *
+     * @return The current timing division
+     */
+    public TimingDivision getTimingDivision() {
+        return timingDivision;
+    }
+
+    /**
+     * Update master tempo from session
+     */
+    public void updateMasterTempo(int sessionTicksPerBeat) {
+        this.masterTempo = sessionTicksPerBeat;
+        logger.info("Updated master tempo to {}", masterTempo);
+    }
+
+    /**
+     * Implementation of IBusListener interface
+     */
+    @Override
+    public void onAction(Command action) {
+        if (action == null) {
+            return;
+        }
+
+        switch (action.getCommand()) {
+            case Commands.TIMING_UPDATE -> {
+                if (isPlaying && action.getData() instanceof TimingUpdate update) {
+                    if (update.tick() != null) {
+                        processTick(update.tick());
+                    }
+                }
+            }
+
+            case Commands.TRANSPORT_START -> {
+                logger.info("Received TRANSPORT_START command");
+                // Sync with master tempo when starting
+                masterTempo = SessionManager.getInstance().getActiveSession().getTicksPerBeat();
+                logger.info("Master tempo set to {} ticks per beat", masterTempo);
+                start();
+            }
+
+            case Commands.TRANSPORT_STOP -> {
+                logger.info("Received TRANSPORT_STOP command");
+                stop();
+            }
+
+            // Handle other commands as needed
+        }
+    }
+
+    /**
+     * Get the current step counter value
+     *
+     * @return Current step position
+     */
+    public int getCurrentStep() {
+        return currentStep;
+    }
+
+    /**
+     * Get the list of notes for all steps in the pattern
+     * @return List of note values
+     */
+    public List<Integer> getNotes() {
+        return new ArrayList<>(noteValues);
+    }
+ 
+    /**
+     * Get the list of velocity values for all steps in the pattern
+     * @return List of velocity values
+     */
+    public List<Integer> getVelocities() {
+        return new ArrayList<>(velocityValues);
+    }
+
+    /**
+     * Get the list of gate values for all steps in the pattern
+     * @return List of gate values
+     */
+    public List<Integer> getGates() {
+        return new ArrayList<>(gateValues);
+    }
+
+    /**
+     * Get the list of probability values for all steps in the pattern
+     * @return List of probability values
+     */
+    public List<Integer> getProbabilities() {
+        return new ArrayList<>(probabilityValues);
+    }
+
+    /**
+     * Get the list of timing nudge values for all steps in the pattern
+     * @return List of nudge values
+     */
+    public List<Integer> getNudges() {
+        return new ArrayList<>(nudgeValues);
+    }
+
+    /**
+     * Get the list of active steps in the pattern
+     * @return List of boolean values indicating which steps are active
+     */
+    public List<Boolean> getActiveSteps() {
+        return new ArrayList<>(activeSteps);
+    }
+
+    // Getter methods for sequence data
+    public List<Integer> getNoteValues() {
+        return new ArrayList<>(noteValues);
+    }
+
+    public List<Integer> getVelocityValues() {
+        return new ArrayList<>(velocityValues);
+    }
+
+    public List<Integer> getGateValues() {
+        return new ArrayList<>(gateValues);
+    }
+
+    /**
+     * Check if a specific step is active in the sequence
+     *
+     * @param stepIndex The index of the step to check
+     * @return true if the step is active, false otherwise
+     */
+    public boolean isStepActive(int stepIndex) {
+        if (stepIndex >= 0 && stepIndex < activeSteps.size()) {
+            return activeSteps.get(stepIndex);
+        }
+        return false;
+    }
+
+    /**
+     * Gets the note value for a specific step.
+     * 
+     * @param stepIndex The step index
+     * @return MIDI note value (0-127)
+     */
+    public int getNoteValue(int stepIndex) {
+        if (stepIndex >= 0 && stepIndex < noteValues.size()) {
+            return noteValues.get(stepIndex);
+        }
+        return 60; // Default to middle C if step is out of bounds
+    }
+
+    /**
+     * Gets the velocity value for a specific step.
+     * 
+     * @param stepIndex The step index
+     * @return Velocity value (0-127)
+     */
+    public int getVelocityValue(int stepIndex) {
+        if (stepIndex >= 0 && stepIndex < velocityValues.size()) {
+            return velocityValues.get(stepIndex);
+        }
+        return 100; // Default velocity if step is out of bounds
+    }
+
+    /**
+     * Gets the gate value for a specific step.
+     * 
+     * @param stepIndex The step index
+     * @return Gate value (0-100)
+     */
+    public int getGateValue(int stepIndex) {
+        if (stepIndex >= 0 && stepIndex < gateValues.size()) {
+            return gateValues.get(stepIndex);
+        }
+        return 50; // Default gate time if step is out of bounds
+    }
+
+    /**
+     * Calculate note duration in milliseconds based on gate length percentage and
+     * current tempo
+     * 
+     * @param gateLength Gate length (0-100 percent)
+     * @return Duration in milliseconds
+     */
+    @SuppressWarnings("unused")
+    private int calculateNoteDuration(int gateLength) {
+        // Safety check for gate length
+        int safeGateLength = Math.max(1, Math.min(100, gateLength));
+
+        // Calculate beat duration in milliseconds (60000ms / BPM)
+        // Using fixed tempo calculation that works with 24 ticks per step
+        double beatsPerMinute = 120.0; // Default BPM
+
+        if (masterTempo > 0) {
+            // Calculate BPM from masterTempo (typically 96 PPQN)
+            beatsPerMinute = 60.0 * (masterTempo / 24.0);
+        }
+
+        int beatDurationMs = (int) (60000 / beatsPerMinute);
+
+        // Apply gate percentage to get note duration
+        return (beatDurationMs * safeGateLength) / 100;
+    }
+
+    /**
+     * Gets the probability value for a specific step.
+     * 
+     * @param stepIndex The step index
+     * @return Probability value (0-100)
+     */
+    public int getProbabilityValue(int stepIndex) {
+        if (stepIndex >= 0 && stepIndex < probabilityValues.size()) {
+            return probabilityValues.get(stepIndex);
+        }
+        return 100; // Default to 100% if step is out of bounds
+    }
+
+    /**
+     * Sets the probability value for a specific step.
+     * 
+     * @param stepIndex   The step index
+     * @param probability Probability value (0-100)
+     */
+    public void setProbabilityValue(int stepIndex, int probability) {
+        // Ensure probability is in valid range
+        probability = Math.max(0, Math.min(100, probability));
+
+        // Ensure step index is valid
+        if (stepIndex >= 0) {
+            // Expand lists if needed
+            while (probabilityValues.size() <= stepIndex) {
+                probabilityValues.add(100);
+            }
+            probabilityValues.set(stepIndex, probability);
+        }
+    }
+
+    /**
+     * Gets the nudge value for a specific step.
+     * 
+     * @param stepIndex The step index
+     * @return Nudge value in milliseconds
+     */
+    public int getNudgeValue(int stepIndex) {
+        if (stepIndex >= 0 && stepIndex < nudgeValues.size()) {
+            return nudgeValues.get(stepIndex);
+        }
+        return 0; // Default to no nudge if step is out of bounds
+    }
+
+    /**
+     * Sets the nudge value for a specific step.
+     * 
+     * @param stepIndex The step index
+     * @param nudge     Nudge value in milliseconds
+     */
+    public void setNudgeValue(int stepIndex, int nudge) {
+        // Ensure nudge is positive
+        nudge = Math.max(0, nudge);
+
+        // Ensure step index is valid
+        if (stepIndex >= 0) {
+            // Expand lists if needed
+            while (nudgeValues.size() <= stepIndex) {
+                nudgeValues.add(0);
+            }
+            nudgeValues.set(stepIndex, nudge);
+        }
+    }
+
+    /**
+     * Gets all probability values.
+     * 
+     * @return List of probability values
+     */
+    public List<Integer> getProbabilityValues() {
+        return Collections.unmodifiableList(probabilityValues);
+    }
+
+    /**
+     * Gets all nudge values.
+     * 
+     * @return List of nudge values
+     */
+    public List<Integer> getNudgeValues() {
+        return Collections.unmodifiableList(nudgeValues);
+    }
+
+    /**
+     * Push the sequence forward by one step, wrapping the last element to the first
+     * position
+     */
+    public void pushForward() {
+        if (patternLength <= 1) {
+            return; // No need to rotate a single-step pattern
+        }
+
+        // Rotate active steps
+        if (activeSteps.size() > 0) {
+            boolean lastValue = activeSteps.get(patternLength - 1);
+            for (int i = patternLength - 1; i > 0; i--) {
+                activeSteps.set(i, activeSteps.get(i - 1));
+            }
+            activeSteps.set(0, lastValue);
+        }
+
+        // Rotate note values
+        if (noteValues.size() > 0) {
+            int lastValue = noteValues.get(patternLength - 1);
+            for (int i = patternLength - 1; i > 0; i--) {
+                noteValues.set(i, noteValues.get(i - 1));
+            }
+            noteValues.set(0, lastValue);
+        }
+
+        // Rotate velocity values
+        if (velocityValues.size() > 0) {
+            int lastValue = velocityValues.get(patternLength - 1);
+            for (int i = patternLength - 1; i > 0; i--) {
+                velocityValues.set(i, velocityValues.get(i - 1));
+            }
+            velocityValues.set(0, lastValue);
+        }
+
+        // Rotate gate values
+        if (gateValues.size() > 0) {
+            int lastValue = gateValues.get(patternLength - 1);
+            for (int i = patternLength - 1; i > 0; i--) {
+                gateValues.set(i, gateValues.get(i - 1));
+            }
+            gateValues.set(0, lastValue);
+        }
+
+        // Rotate probability values
+        if (probabilityValues.size() > 0) {
+            int lastValue = probabilityValues.get(patternLength - 1);
+            for (int i = patternLength - 1; i > 0; i--) {
+                probabilityValues.set(i, probabilityValues.get(i - 1));
+            }
+            probabilityValues.set(0, lastValue);
+        }
+
+        // Rotate nudge values
+        if (nudgeValues.size() > 0) {
+            int lastValue = nudgeValues.get(patternLength - 1);
+            for (int i = patternLength - 1; i > 0; i--) {
+                nudgeValues.set(i, nudgeValues.get(i - 1));
+            }
+            nudgeValues.set(0, lastValue);
+        }
+
+        logger.info("Sequence pushed forward by one step");
+
+        // Notify listeners that the pattern has been updated
+        CommandBus.getInstance().publish(Commands.PATTERN_UPDATED, this, this);
+    }
+
+    /**
+     * Pull the sequence backward by one step, wrapping the first element to the
+     * last position
+     */
+    public void pullBackward() {
+        if (patternLength <= 1) {
+            return; // No need to rotate a single-step pattern
+        }
+
+        // Rotate active steps
+        if (activeSteps.size() > 0) {
+            boolean firstValue = activeSteps.get(0);
+            for (int i = 0; i < patternLength - 1; i++) {
+                activeSteps.set(i, activeSteps.get(i + 1));
+            }
+            activeSteps.set(patternLength - 1, firstValue);
+        }
+
+        // Rotate note values
+        if (noteValues.size() > 0) {
+            int firstValue = noteValues.get(0);
+            for (int i = 0; i < patternLength - 1; i++) {
+                noteValues.set(i, noteValues.get(i + 1));
+            }
+            noteValues.set(patternLength - 1, firstValue);
+        }
+
+        // Rotate velocity values
+        if (velocityValues.size() > 0) {
+            int firstValue = velocityValues.get(0);
+            for (int i = 0; i < patternLength - 1; i++) {
+                velocityValues.set(i, velocityValues.get(i + 1));
+            }
+            velocityValues.set(patternLength - 1, firstValue);
+        }
+
+        // Rotate gate values
+        if (gateValues.size() > 0) {
+            int firstValue = gateValues.get(0);
+            for (int i = 0; i < patternLength - 1; i++) {
+                gateValues.set(i, gateValues.get(i + 1));
+            }
+            gateValues.set(patternLength - 1, firstValue);
+        }
+
+        // Rotate probability values
+        if (probabilityValues.size() > 0) {
+            int firstValue = probabilityValues.get(0);
+            for (int i = 0; i < patternLength - 1; i++) {
+                probabilityValues.set(i, probabilityValues.get(i + 1));
+            }
+            probabilityValues.set(patternLength - 1, firstValue);
+        }
+
+        // Rotate nudge values
+        if (nudgeValues.size() > 0) {
+            int firstValue = nudgeValues.get(0);
+            for (int i = 0; i < patternLength - 1; i++) {
+                nudgeValues.set(i, nudgeValues.get(i + 1));
+            }
+            nudgeValues.set(patternLength - 1, firstValue);
+        }
+
+        logger.info("Sequence pulled backward by one step");
+
+        // Notify listeners that the pattern has been updated
+        CommandBus.getInstance().publish(Commands.PATTERN_UPDATED, this, this);
+    }
+
+    /**
+     * Rotates the pattern one step to the left (backward)
+     */
+    public void rotatePatternLeft() {
+        if (patternLength <= 1)
+            return;
+
+        // Ensure all lists have adequate size
+        while (activeSteps.size() < patternLength)
+            activeSteps.add(false);
+        while (noteValues.size() < patternLength)
+            noteValues.add(60);
+        while (velocityValues.size() < patternLength)
+            velocityValues.add(100);
+        while (gateValues.size() < patternLength)
+            gateValues.add(50);
+        while (probabilityValues.size() < patternLength)
+            probabilityValues.add(100);
+        while (nudgeValues.size() < patternLength)
+            nudgeValues.add(0);
+
+        // Store the first step's values
+        boolean firstActive = activeSteps.get(0);
+        int firstNote = noteValues.get(0);
+        int firstVelocity = velocityValues.get(0);
+        int firstGate = gateValues.get(0);
+        int firstProbability = probabilityValues.get(0);
+        int firstNudge = nudgeValues.get(0);
+
+        // Shift all steps left by one position
+        for (int i = 0; i < patternLength - 1; i++) {
+            activeSteps.set(i, activeSteps.get(i + 1));
+            noteValues.set(i, noteValues.get(i + 1));
+            velocityValues.set(i, velocityValues.get(i + 1));
+            gateValues.set(i, gateValues.get(i + 1));
+            probabilityValues.set(i, probabilityValues.get(i + 1));
+            nudgeValues.set(i, nudgeValues.get(i + 1));
+        }
+
+        // Place the saved first step values at the last position
+        activeSteps.set(patternLength - 1, firstActive);
+        noteValues.set(patternLength - 1, firstNote);
+        velocityValues.set(patternLength - 1, firstVelocity);
+        gateValues.set(patternLength - 1, firstGate);
+        probabilityValues.set(patternLength - 1, firstProbability);
+        nudgeValues.set(patternLength - 1, firstNudge);
+
+        // Notify listeners about the pattern update
+        notifyPatternUpdated();
+    }
+
+    /**
+     * Rotates the pattern one step to the right (forward)
+     */
+    public void rotatePatternRight() {
+        if (patternLength <= 1)
+            return;
+
+        // Ensure all lists have adequate size
+        while (activeSteps.size() < patternLength)
+            activeSteps.add(false);
+        while (noteValues.size() < patternLength)
+            noteValues.add(60);
+        while (velocityValues.size() < patternLength)
+            velocityValues.add(100);
+        while (gateValues.size() < patternLength)
+            gateValues.add(50);
+        while (probabilityValues.size() < patternLength)
+            probabilityValues.add(100);
+        while (nudgeValues.size() < patternLength)
+            nudgeValues.add(0);
+
+        // Store the last step's values
+        boolean lastActive = activeSteps.get(patternLength - 1);
+        int lastNote = noteValues.get(patternLength - 1);
+        int lastVelocity = velocityValues.get(patternLength - 1);
+        int lastGate = gateValues.get(patternLength - 1);
+        int lastProbability = probabilityValues.get(patternLength - 1);
+        int lastNudge = nudgeValues.get(patternLength - 1);
+
+        // Shift all steps right by one position
+        for (int i = patternLength - 1; i > 0; i--) {
+            activeSteps.set(i, activeSteps.get(i - 1));
+            noteValues.set(i, noteValues.get(i - 1));
+            velocityValues.set(i, velocityValues.get(i - 1));
+            gateValues.set(i, gateValues.get(i - 1));
+            probabilityValues.set(i, probabilityValues.get(i - 1));
+            nudgeValues.set(i, nudgeValues.get(i - 1));
+        }
+
+        // Place the saved last step values at the first position
+        activeSteps.set(0, lastActive);
+        noteValues.set(0, lastNote);
+        velocityValues.set(0, lastVelocity);
+        gateValues.set(0, lastGate);
+        probabilityValues.set(0, lastProbability);
+        nudgeValues.set(0, lastNudge);
+
+        // Notify listeners about the pattern update
+        notifyPatternUpdated();
+    }
+
+    // For backward compatibility
+    public void rotatePattern() {
+        rotatePatternRight();
+    }
+
+    /**
+     * Sets whether latch mode is enabled.
+     * When enabled, a new pattern is generated each cycle.
+     * 
+     * @param enabled True to enable latch mode, false to disable
+     */
+    public void setLatchEnabled(boolean enabled) {
+        this.latchEnabled = enabled;
+        logger.info("Latch mode set to: {}", enabled);
+    }
+
+    /**
+     * Checks if latch mode is enabled
+     * 
+     * @return True if latch mode is enabled
+     */
+    public boolean isLatchEnabled() {
+        return latchEnabled;
+    }
+
+    /**
+     * Sets a temporary note offset that applies to all notes in the current bar
+     * without changing the stored pattern data
+     * 
+     * @param tiltValue The amount to shift notes up or down (-4 to +4 semitones)
+     */
+    public void setCurrentTilt(int tiltValue) {
+        this.currentTilt = tiltValue;
+
+        // Log the application of tilt
+        logger.debug("Setting tilt for sequencer channel {} to {}", getChannel(), tiltValue);
+    }
+
+    /**
+     * Gets the current tilt value
+     * 
+     * @return The current tilt value (-4 to +4)
+     */
+    public int getCurrentTilt() {
+        return currentTilt;
+    }
+
+    /**
+     * Notify listeners about the pattern update
+     */
+    private void notifyPatternUpdated() {
+        CommandBus.getInstance().publish(Commands.PATTERN_UPDATED, this, this);
+    }
+
+    /**
+     * Load the first available sequence for this sequencer
+     * If no sequences exist, create a new one
+     */
+    public void loadFirstSequence() {
+        try {
+            RedisService redis = RedisService.getInstance();
+
+            // Get the first sequence ID for this sequencer
+            Long firstId = redis.getMinimumMelodicSequenceId(this.id);
+
+            if (firstId != null) {
+                // Load existing sequence
+                MelodicSequenceData data = redis.findMelodicSequenceById(firstId, this.id);
+                if (data != null) {
+                    redis.applyMelodicSequenceToSequencer(data, this);
+                    logger.info("Loaded first melodic sequence (ID: {}) for sequencer {}",
+                            firstId, this.id);
+                    return;
+                }
+            }
+
+            // No sequence exists, create a new one
+            logger.info("No melodic sequences found for sequencer {}, creating default", this.id);
+            MelodicSequenceData newData = redis.newMelodicSequence(this.id);
+            redis.applyMelodicSequenceToSequencer(newData, this);
+
+            initializeInstrument();
+
+        } catch (Exception e) {
+            logger.error("Error loading first melodic sequence: {}", e.getMessage(), e);
+        }
+    }
+
+    /**
+     * Sets the global swing percentage
+     * 
+     * @param percentage Value from 25 (minimum swing) to 99 (maximum swing), 50 =
+     *                   no swing
+     */
+    public void setSwingPercentage(int percentage) {
+        // Limit to valid range
+        this.swingPercentage = Math.max(MIN_SWING, Math.min(MAX_SWING, percentage));
+        logger.info("Swing percentage set to: {}", swingPercentage);
+    }
+
+    /**
+     * Gets the current swing percentage
+     * 
+     * @return The swing percentage (25-99)
+     */
+    public int getSwingPercentage() {
+        return swingPercentage;
+    }
+
+    /**
+     * Enables or disables swing
+     * 
+     * @param enabled True to enable swing, false to disable
+     */
+    public void setSwingEnabled(boolean enabled) {
+        this.swingEnabled = enabled;
+        logger.info("Swing enabled: {}", enabled);
+    }
+
+    /**
+     * Checks if swing is enabled
+     * 
+     * @return True if swing is enabled
+     */
+    public boolean isSwingEnabled() {
+        return swingEnabled;
+    }
+
+    /**
+     * Calculate swing amount in milliseconds based on current tempo and timing
+     * division
+     * 
+     * @return Swing amount in milliseconds
+     */
+    private int calculateSwingAmount() {
+        // Get session BPM
+        float bpm = SessionManager.getInstance().getActiveSession().getTempoInBPM();
+        if (bpm <= 0) {
+            bpm = 120; // Default fallback
+        }
+
+        // Calculate step duration in milliseconds
+        float stepDurationMs = 60000f / bpm; // Duration of quarter note in ms
+
+        // Adjust for timing division based on actual enum values
+        switch (timingDivision) {
+            case NORMAL -> stepDurationMs *= 1; // No change for normal timing
+            case DOUBLE -> stepDurationMs /= 2; // Double time (faster)
+            case HALF -> stepDurationMs *= 2; // Half time (slower)
+            case QUARTER -> stepDurationMs *= 4; // Quarter time (very slow)
+            case TRIPLET -> stepDurationMs *= 2.0f / 3.0f; // Triplet feel
+            case QUARTER_TRIPLET -> stepDurationMs *= 4.0f / 3.0f; // Quarter note triplets
+            case EIGHTH_TRIPLET -> stepDurationMs *= 1.0f / 3.0f; // Eighth note triplets
+            case SIXTEENTH -> stepDurationMs *= 1.0f / 4.0f; // Sixteenth notes
+            case SIXTEENTH_TRIPLET -> stepDurationMs *= 1.0f / 6.0f; // Sixteenth note triplets
+            case BEBOP -> stepDurationMs *= 1; // Same as normal for swing calculations
+            case FIVE_FOUR -> stepDurationMs *= 5.0f / 4.0f; // 5/4 time
+            case SEVEN_EIGHT -> stepDurationMs *= 7.0f / 8.0f; // 7/8 time
+            case NINE_EIGHT -> stepDurationMs *= 9.0f / 8.0f; // 9/8 time
+            case TWELVE_EIGHT -> stepDurationMs *= 12.0f / 8.0f; // 12/8 time
+            case SIX_FOUR -> stepDurationMs *= 6.0f / 4.0f; // 6/4 time
+        }
+
+        // Calculate swing percentage (convert from 50-75% to 0-25%)
+        float swingFactor = (swingPercentage - 50) / 100f;
+
+        // Return swing amount in milliseconds
+        return (int) (stepDurationMs * swingFactor);
+    }
+
+    // Add this method to the MelodicSequencer class
+
+    /**
+     * Initialize the MIDI device with the current instrument settings
+     * Call this before starting playback
+     */
+    public void initializeInstrument() {
+        if (player == null || player.getInstrument() == null) {
+            logger.warn("Cannot initialize MIDI instrument: Player or instrument is null");
+            return;
+        }
+
+        try {
+            // Get current instrument settings
+            InstrumentWrapper instrument = player.getInstrument();
+            int channel = player.getChannel();
+            Integer preset = player.getPreset();
+            
+            // Make sure the channel matches our expected channel
+            if (channel != this.channel) {
+                player.setChannel(this.channel);
+                channel = this.channel;
+            }
+
+            // Mark instrument as assigned to player
+            instrument.setAssignedToPlayer(true);
+
+            // Update the instrument in the cache
+            InstrumentManager.getInstance().updateInstrument(instrument);
+
+            if (preset != null) {
+                // Apply bank select if needed
+                if (instrument.getBankMSB() != 0 || instrument.getBankLSB() != 0) {
+                    // Bank MSB (CC#0)
+                    instrument.controlChange(channel, 0, instrument.getBankMSB());
+                    // Bank LSB (CC#32)
+                    instrument.controlChange(channel, 32, instrument.getBankLSB());
+                    
+                    logger.info("Sent bank select MSB: {}, LSB: {} on channel {}",
+                        instrument.getBankMSB(), instrument.getBankLSB(), channel);
+                }
+
+                // Send program change
+                instrument.programChange(channel, preset, 0);
+                logger.info("Initialized instrument {} with preset {} on channel {}",
+                        instrument.getName(), preset, channel);
+                        
+                // Save player using PlayerManager to ensure persistence
+                PlayerManager.getInstance().savePlayerProperties(player);
+            }
+        } catch (Exception e) {
+            logger.error("Error initializing instrument: {}", e.getMessage(), e);
+        }
+    }
+
+    /**
+     * Initialize the player if it doesn't already have a valid instrument
+     */
+    public void ensurePlayerHasInstrument() {
+        if (player != null && player.getInstrument() == null) {
+            logger.warn("Player {} has no instrument, initializing default", player.getId());
+            initializeInternalInstrument(player);
+        }
+    }
+
+    // public void initializeInstrument() {
+    // if (player == null || player.getInstrument() == null) {
+    // return;
+    // }
+
+    // try {
+    // // Get current instrument settings
+    // InstrumentWrapper instrument = player.getInstrument();
+    // int channel = player.getChannel();
+    // Integer preset = player.getPreset();
+
+    // if (preset != null) {
+    // // Apply bank select if needed
+    // if (instrument.getBankIndex() != null && instrument.getBankIndex() > 0) {
+    // // Bank MSB (CC#0)
+    // instrument.controlChange(channel, 0, 0);
+    // // Bank LSB (CC#32)
+    // instrument.controlChange(channel, 32, instrument.getBankIndex());
+    // }
+
+    // // Send program change
+    // instrument.programChange(channel, preset, 0);
+    // logger.info("Initialized instrument {} with preset {} on channel {}",
+    // instrument.getName(), preset, channel);
+    // }
+    // } catch (Exception e) {
+    // logger.error("Error initializing instrument: {}", e.getMessage());
+    // }
+    // }
+    // }
+}